--- conflicted
+++ resolved
@@ -18,12 +18,8 @@
         "node-forge": "^0.10.0",
         "rxjs": "^6.6.3",
         "shx": "^0.3.2",
-<<<<<<< HEAD
-        "symbol-sdk": "^0.21.1-alpha-202010131808",
-=======
         "sshpk": "^1.16.1",
         "symbol-sdk": "0.21.1-alpha-202011211848",
->>>>>>> 72b4133b
         "tslib": "^1.13.0",
         "utf8": "^2.1.2",
         "winston": "^3.3.3"
@@ -54,11 +50,7 @@
         "mocha-lcov-reporter": "^1.3.0",
         "nyc": "^14.1.1",
         "prettier": "^2.0.5",
-<<<<<<< HEAD
-        "rxjs": "^6.6.3",
-=======
         "prettier-plugin-organize-imports": "^1.1.1",
->>>>>>> 72b4133b
         "ts-node": "^8.10.2",
         "typedoc": "^0.18.0",
         "typescript": "^3.9.7"
