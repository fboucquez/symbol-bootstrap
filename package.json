{
    "name": "symbol-bootstrap",
    "description": "Symbol tool that allows you creating, configuring and running Symbol's networks",
<<<<<<< HEAD
    "version": "0.2.0",
=======
    "version": "0.2.1",
>>>>>>> 4ba75ea6
    "author": "Fernando Boucquez <fboucquez@gmail.com>",
    "bin": {
        "symbol-bootstrap": "./bin/run"
    },
    "bugs": "https://github.com/nemtech/symbol-bootstrap/issues",
    "dependencies": {
        "@oclif/command": "^1.7.0",
        "@oclif/config": "^1.16.0",
        "@oclif/plugin-help": "^3.1.0",
        "figlet": "^1.2.4",
        "handlebars": "^4.7.6",
        "js-yaml": "^3.14.0",
        "memorystream": "^0.3.1",
        "node-forge": "^0.10.0",
        "shx": "^0.3.2",
        "symbol-sdk": "^0.21.1-alpha-202010131808",
        "tslib": "^1.13.0",
        "utf8": "^2.1.2",
        "winston": "^3.3.3"
    },
    "devDependencies": {
        "@oclif/dev-cli": "^1.22.2",
        "@oclif/test": "^1.2.6",
        "@types/chai": "^4.2.12",
        "@types/figlet": "^1.2.0",
        "@types/handlebars": "^4.1.0",
        "@types/js-yaml": "^3.12.5",
        "@types/memorystream": "^0.3.0",
        "@types/mocha": "^5.2.7",
        "@types/node": "^10.17.28",
        "@types/node-forge": "^0.9.4",
        "@types/winston": "^2.4.4",
        "@typescript-eslint/eslint-plugin": "^3.7.1",
        "@typescript-eslint/parser": "^3.7.1",
        "chai": "^4.2.0",
        "coveralls": "^3.1.0",
        "eslint": "^6.8.0",
        "eslint-config-prettier": "^6.10.1",
        "eslint-plugin-prettier": "^3.1.3",
        "globby": "^10.0.2",
        "mocha": "^5.2.0",
        "mocha-lcov-reporter": "^1.3.0",
        "nyc": "^14.1.1",
        "prettier": "^2.0.5",
        "rxjs": "^6.6.3",
        "rxjs-compat": "^6.6.3",
        "ts-node": "^8.10.2",
        "typedoc": "^0.18.0",
        "typescript": "^3.9.7"
    },
    "engines": {
        "node": ">=8.0.0"
    },
    "files": [
        "/config",
        "/presets",
        "/bin",
        "/lib",
        "/npm-shrinkwrap.json",
        "/oclif.manifest.json"
    ],
    "homepage": "https://github.com/nemtech/symbol-bootstrap",
    "keywords": [
        "oclif"
    ],
    "license": "Apache-2.0",
    "main": "lib/index.js",
    "oclif": {
        "commands": "./lib/commands",
        "bin": "symbol-bootstrap",
        "plugins": [
            "@oclif/plugin-help"
        ]
    },
    "repository": "nemtech/symbol-bootstrap",
    "scripts": {
        "doc": "typedoc --out \"ts-docs\" src && touch ./ts-docs/.nojekyll",
        "lint": "eslint --cache src/ test/ --ext .ts",
        "lint:fix": "eslint src/ test/ --ext .ts --fix",
        "prettier": "prettier --write ./src ./test",
        "style:fix": "npm run prettier && npm run lint:fix && npm run oclif-doc",
        "postpack": "shx rm -f oclif.manifest.json",
        "posttest": "eslint src/ test/ --ext .ts",
        "oclif-doc": "oclif-dev manifest && oclif-dev readme --multi",
        "prepack": "shx rm -rf lib && tsc -b && npm run oclif-doc",
        "test": "nyc --reporter=lcov --extension .ts mocha  --timeout 600000 --forbid-only \"test/**/*.test.ts\"",
        "e2e": "nyc --reporter=lcov --extension .ts mocha  --timeout 600000 --forbid-only \"test/**/*.e2e.ts\"",
        "coveralls-report": "cat ./coverage/lcov.info | coveralls",
        "version": "echo $npm_package_version",
        "install-cli": "npm pack && npm i -g",
        "clean-network": "symbol-bootstrap clean -t target/bootstrap-test",
        "start-network": "symbol-bootstrap start -t target/bootstrap-test -u 'current'"
    },
    "types": "lib/index.d.ts"
}<|MERGE_RESOLUTION|>--- conflicted
+++ resolved
@@ -1,11 +1,7 @@
 {
     "name": "symbol-bootstrap",
     "description": "Symbol tool that allows you creating, configuring and running Symbol's networks",
-<<<<<<< HEAD
-    "version": "0.2.0",
-=======
     "version": "0.2.1",
->>>>>>> 4ba75ea6
     "author": "Fernando Boucquez <fboucquez@gmail.com>",
     "bin": {
         "symbol-bootstrap": "./bin/run"
@@ -51,7 +47,6 @@
         "nyc": "^14.1.1",
         "prettier": "^2.0.5",
         "rxjs": "^6.6.3",
-        "rxjs-compat": "^6.6.3",
         "ts-node": "^8.10.2",
         "typedoc": "^0.18.0",
         "typescript": "^3.9.7"
