--- conflicted
+++ resolved
@@ -1,22 +1,9 @@
 assemblies: api, dual, peer, demo
+baseNamespace: symbol
 batchVerificationRandomSource: /dev/urandom
-baseNamespace: symbol
+currencyMosaicId: 4F8E3FB75C77C83E
 currencyName: xym
-harvestingName: xym
-ccurrencyMosaicId: 4F8E3FB75C77C83E
-harvestingMosaicId: 4F8E3FB75C77C83E
 harvestBeneficiaryPercentage: 25
-<<<<<<< HEAD
-#nemesisSeedUrl: 'https://symbol-bootstrap.s3-eu-west-1.amazonaws.com/mainnet/seed.zip'
-maxHarvesterBalance: 50000000000000
-maxMosaicAtomicUnits: 9000000000000000
-minHarvesterBalance: 10000000000
-minNamespaceDuration: 30d
-minVoterBalance: 3000000000000
-harvestNetworkFeeSinkAddress: NAMV77WU2EUFC6FBDFBQCDQARAGUTCRFDN7YLVA
-mosaicRentalFeeSinkAddress: NAMV77WU2EUFC6FBDFBQCDQARAGUTCRFDN7YLVA
-namespaceRentalFeeSinkAddress: NAMV77WU2EUFC6FBDFBQCDQARAGUTCRFDN7YLVA
-=======
 harvestNetworkFeeSinkAddress: NBUTOBVT5JQDCV6UEPCPFHWWOAOPOCLA5AY5FLI
 harvestingMosaicId: 4F8E3FB75C77C83E
 harvestingName: xym
@@ -29,1196 +16,11 @@
 minVoterBalance: 3000000000000
 mosaicRentalFeeSinkAddress: NC733XE7DF46Q7QYLIIZBBSCJN2BEEP5FQ6PAYA
 namespaceRentalFeeSinkAddress: NBDTBUD6R32ZYJWDEWLJM4YMOX3OOILHGDUMTSA
->>>>>>> 4c779277
 nemesisGenerationHashSeed: 57F7DA205008026C776CB6AED843393F04CD458E0AA2D9F1D5F31A402072B2D6
 nemesisSignerPublicKey: 78F0F6FFDE5C130777506FE2A597ADC5E98BD46041ABF775908299FE94BFD5D0
 networkType: 104
 rewardProgramCaFile: LS0tLS1CRUdJTiBDRVJUSUZJQ0FURS0tLS0tCk1JSUZpekNDQTNNQ0ZGWkpmSjRMaXVxOXJzRVJUbllOa0ZQQ3dySTJNQTBHQ1NxR1NJYjNEUUVCQ3dVQU1JR0IKTVFzd0NRWURWUVFHRXdKVlV6RUxNQWtHQTFVRUNBd0NUVUV4RHpBTkJnTlZCQWNNQmtKdmMzUnZiakVUTUJFRwpBMVVFQ2d3S1JYaGhiWEJzWlNCRGJ6RVFNQTRHQTFVRUN3d0hkR1ZqYUc5d2N6RUxNQWtHQTFVRUF3d0NZMkV4CklEQWVCZ2txaGtpRzl3MEJDUUVXRVdObGNuUnpRR1Y0WVcxd2JHVXVZMjl0TUI0WERUSXhNREV4TVRFME16QXoKTVZvWERUUTRNRFV5T0RFME16QXpNVm93Z1lFeEN6QUpCZ05WQkFZVEFsVlRNUXN3Q1FZRFZRUUlEQUpOUVRFUApNQTBHQTFVRUJ3d0dRbTl6ZEc5dU1STXdFUVlEVlFRS0RBcEZlR0Z0Y0d4bElFTnZNUkF3RGdZRFZRUUxEQWQwClpXTm9iM0J6TVFzd0NRWURWUVFEREFKallURWdNQjRHQ1NxR1NJYjNEUUVKQVJZUlkyVnlkSE5BWlhoaGJYQnMKWlM1amIyMHdnZ0lpTUEwR0NTcUdTSWIzRFFFQkFRVUFBNElDRHdBd2dnSUtBb0lDQVFDbHhWVzlZZ2RmSFlGcwpad1BIcVlOaUhWcUtaMnlLZ2VnYXdqYTRuZlN5WkFmWHpIRzdiMmNaRXZUbDkwY2EreFhSdjhCR0J1RmM0QksyCmJCRGpMQk9VMmpQaXVqLytNTEFHR1dYUGtReGtLYzZjc3M1Q1RWUkx0SXhucERHZk1GSmhLNDFTZlcydmZleEUKYThXMldHWjdmc3dGV1IyMlFJL2RwSkM2TEtqdE15VmdhUi9EUDNXTE45MmZRbE5VajdIQ1ZFbVg4ZWI1Y3I3egpnK2I0cWt3S1Z4cWJWNGhmektqT0w0ZURWSksxVlZieFJLaE1iRmNhWVBlTnUrUzc3a05xajh6aE1MSTBTK0xpCnMvckNpUFBjelFuakcraFNiZHUvSnhYL0psR282VTlvb1BKKzNsNHBHUE9nTmNYOW9NS01TK2NoWXJ0aE5uWnMKbUMvMWpZUm5jcXdKRUlGVTBqYzBtSFhyTytTM2tSMEpjUVRPU05lMVVYMExrOWdjaFl2aUVOaFV6VVUxRHEvSwpTbGJQdjBNdGluaTNQVUs5endlL2J6d3VTMDlldkFhNjdDWDNSRWdoTnFienlwS2c2ZHY4LzdUUTBldFUvcmxWClo5UEVodW84R1I1bEpNbUJSaTY5MlQ2NEg1QmZQdHlpbk04NWw5NzBacCsvTjAxOUJlTDQ2NkUzdWFMdmhHQS8KTXV5NEd0ZVI5N0p4UFJzN2d3ZGY0VDdNbXQ1Vk1jVWFiMGFNc1pwdjNzZlBYNWZxYWNYckVxMjJMaldlVW93KwoxaDFWRmhFdXVwcnZOalViY25zNTNpZE0wZHNRN2xuOU5iY0pJdjZhQkFCZndYQ3FsSXU2OUNiYStGWnYxRTI5ClRhRlF3UERONTFsOU9IbEo4OFpWTXpOY2FUVjdVUUlEQVFBQk1BMEdDU3FHU0liM0RRRUJDd1VBQTRJQ0FRQ0UKQ2RkQXJxUHVrV1ZITkFmdXZWcjc0akZPWXQ2cU5vTDA0cGoxalhnOEkzUkpiQzJwRU4vYisrNmFRbUp3R1ZlaQpLZ1BLWmgwVU1lYm9qR1hrcllBVDJKMjRXa1NNb2V5MmFyYzFEa2xlN2x3d1MvQ2xsMVgrVWVkd2JmWmxjYTRFCkJJRzNveXJPeVlRR1hMRGFKcEh1Z28zY3dndkNZNlZVRmIwQUhSeExHN0dIVmt3VzU3aDRkWSt5cWg4QnJHalIKcjRKRlBtcWlPVHUyTTNWdjJoV1dGUVgwSkZUQlJsMldldENVa1FjVEZVK2I2R1VTMnBRUTRpZkFITXdYY05aagpCUHpoT2JVYmd5Mkg0enhlVStENmFORTJDell5TlFCWHFUVDJPcHVDV3B3VmlzRHNRMUVZdmdZc3ZUenF2b1pDCmpnZVlVWi9hdXJIQkRnRGNDc3g1NkE0MUtNbFV3Y0Zub3FsOUdDZVNWY2ErTmR4UnEwWTJGVjNQVDJZVjJRc24KeXRxWndGTVcyWm1PVUl1N202SjMzdkptdS9YTncwMlVQZm53c1ppK3dkbDJ2cFdWQmNJRko2eXc0U0lVYXNLeQp3anVENVhuQTdwR2FEZjdkcVNiOUl0eGNZaFhSR3IySU1RbEppUHpnUVJCSS9UYnh5YjFKdWZlb1M2cU1kRitOCnRjbE5TaGlpeFJxOE1XSUxEdngzMC9WdU9uanEvY1NyV0NlQ3JwSHVySU1MclN2OXVUTk9MRW1EMkxtVXo1Q3EKdEJQNkZqOEE2b1pCUWxqc2pGQU5WaGwwcXJQRCtLL0NaS1lVeStiOG50bHM2dnJWQVppSXl2U2YxT1NTRldTYgpLUjZFdDZhZGc3TVRPd1EreXI1UlFTbGNBVTZlNVl6RE5ETC9zSFdJS2c9PQotLS0tLUVORCBDRVJUSUZJQ0FURS0tLS0tCg==
 rewardProgramControllerPublicKey: 68B6A1D2F292E75F9BB8E9EDDA086A7C293A198C9968FF7528374075AAF4D983
-<<<<<<< HEAD
-totalChainImportance: 7831975436000000
-votingSetGrouping: 720
-maxSecretLockDuration: 365d
-maxNamespaceDuration: 1825d
-namespaceGracePeriodDuration: 1d
-blockGenerationTargetTime: 30s
-throttlingBurst: 35
-throttlingRate: 1000
-inflation:
-    starting-at-height-2: 95998521
-    starting-at-height-200: 91882261
-    starting-at-height-400: 87942499
-    starting-at-height-600: 84171668
-    starting-at-height-800: 80562525
-    starting-at-height-2537757: 77108135
-    starting-at-height-3062757: 73801864
-    starting-at-height-3587757: 70637360
-    starting-at-height-4112757: 67608545
-    starting-at-height-4637757: 64709601
-    starting-at-height-5162757: 61934959
-    starting-at-height-5687757: 59279289
-    starting-at-height-6212757: 56737489
-    starting-at-height-6737757: 54304678
-    starting-at-height-7262757: 51976182
-    starting-at-height-7787757: 49747528
-    starting-at-height-8312757: 47614435
-    starting-at-height-8837757: 45572806
-    starting-at-height-9362757: 43618718
-    starting-at-height-9887757: 41748419
-    starting-at-height-10412757: 39958315
-    starting-at-height-10937757: 38244967
-    starting-at-height-11462757: 36605085
-    starting-at-height-11987757: 35035519
-    starting-at-height-12512757: 33533253
-    starting-at-height-13037757: 32095402
-    starting-at-height-13562757: 30719203
-    starting-at-height-14087757: 29402014
-    starting-at-height-14612757: 28141304
-    starting-at-height-15137757: 26934650
-    starting-at-height-15662757: 25779736
-    starting-at-height-16187757: 24674343
-    starting-at-height-16712757: 23616348
-    starting-at-height-17237757: 22603717
-    starting-at-height-17762757: 21634507
-    starting-at-height-18287757: 20706854
-    starting-at-height-18812757: 19818978
-    starting-at-height-19337757: 18969173
-    starting-at-height-19862757: 18155805
-    starting-at-height-20387757: 17377314
-    starting-at-height-20912757: 16632203
-    starting-at-height-21437757: 15919041
-    starting-at-height-21962757: 15236459
-    starting-at-height-22487757: 14583144
-    starting-at-height-23012757: 13957843
-    starting-at-height-23537757: 13359353
-    starting-at-height-24062757: 12786526
-    starting-at-height-24587757: 12238261
-    starting-at-height-25112757: 11713504
-    starting-at-height-25637757: 11211248
-    starting-at-height-26162757: 10730528
-    starting-at-height-26687757: 10270420
-    starting-at-height-27212757: 9830041
-    starting-at-height-27737757: 9408545
-    starting-at-height-28262757: 9005122
-    starting-at-height-28787757: 8618997
-    starting-at-height-29312757: 8249428
-    starting-at-height-29837757: 7895707
-    starting-at-height-30362757: 7557151
-    starting-at-height-30887757: 7233113
-    starting-at-height-31412757: 6922969
-    starting-at-height-31937757: 6626123
-    starting-at-height-32462757: 6342006
-    starting-at-height-32987757: 6070071
-    starting-at-height-33512757: 5809796
-    starting-at-height-34037757: 5560682
-    starting-at-height-34562757: 5322249
-    starting-at-height-35087757: 5094039
-    starting-at-height-35612757: 4875615
-    starting-at-height-36137757: 4666557
-    starting-at-height-36662757: 4466462
-    starting-at-height-37187757: 4274948
-    starting-at-height-37712757: 4091645
-    starting-at-height-38237757: 3916202
-    starting-at-height-38762757: 3748282
-    starting-at-height-39287757: 3587561
-    starting-at-height-39812757: 3433732
-    starting-at-height-40337757: 3286500
-    starting-at-height-40862757: 3145580
-    starting-at-height-41387757: 3010703
-    starting-at-height-41912757: 2881608
-    starting-at-height-42437757: 2758050
-    starting-at-height-42962757: 2639789
-    starting-at-height-43487757: 2526599
-    starting-at-height-44012757: 2418263
-    starting-at-height-44537757: 2314572
-    starting-at-height-45062757: 2215326
-    starting-at-height-45587757: 2120337
-    starting-at-height-46112757: 2029420
-    starting-at-height-46637757: 1942402
-    starting-at-height-47162757: 1859115
-    starting-at-height-47687757: 1779399
-    starting-at-height-48212757: 1703101
-    starting-at-height-48737757: 1630075
-    starting-at-height-49262757: 1560180
-    starting-at-height-49787757: 1493282
-    starting-at-height-50312757: 1429253
-    starting-at-height-50837757: 1367969
-    starting-at-height-51362757: 1309312
-    starting-at-height-51887757: 1253171
-    starting-at-height-52412757: 1199437
-    starting-at-height-52937757: 1148007
-    starting-at-height-53462757: 1098783
-    starting-at-height-53987757: 1051669
-    starting-at-height-54512757: 1006575
-    starting-at-height-55037757: 963414
-    starting-at-height-55562757: 922105
-    starting-at-height-56087757: 882566
-    starting-at-height-56612757: 844723
-    starting-at-height-57137757: 808503
-    starting-at-height-57662757: 773836
-    starting-at-height-58187757: 740655
-    starting-at-height-58712757: 708897
-    starting-at-height-59237757: 678500
-    starting-at-height-59762757: 649407
-    starting-at-height-60287757: 621562
-    starting-at-height-60812757: 594910
-    starting-at-height-61337757: 569401
-    starting-at-height-61862757: 544986
-    starting-at-height-62387757: 521618
-    starting-at-height-62912757: 499252
-    starting-at-height-63437757: 477845
-    starting-at-height-63962757: 457356
-    starting-at-height-64487757: 437745
-    starting-at-height-65012757: 418975
-    starting-at-height-65537757: 401010
-    starting-at-height-66062757: 383816
-    starting-at-height-66587757: 367358
-    starting-at-height-67112757: 351606
-    starting-at-height-67637757: 336530
-    starting-at-height-68162757: 322100
-    starting-at-height-68687757: 308289
-    starting-at-height-69212757: 295070
-    starting-at-height-69737757: 282418
-    starting-at-height-70262757: 270308
-    starting-at-height-70787757: 258718
-    starting-at-height-71312757: 247624
-    starting-at-height-71837757: 237007
-    starting-at-height-72362757: 226844
-    starting-at-height-72887757: 217118
-    starting-at-height-73412757: 207808
-    starting-at-height-73937757: 198897
-    starting-at-height-74462757: 190369
-    starting-at-height-74987757: 182206
-    starting-at-height-75512757: 174394
-    starting-at-height-76037757: 166916
-    starting-at-height-76562757: 159759
-    starting-at-height-77087757: 152908
-    starting-at-height-77612757: 146352
-    starting-at-height-78137757: 140077
-    starting-at-height-78662757: 134070
-    starting-at-height-79187757: 128322
-    starting-at-height-79712757: 122819
-    starting-at-height-80237757: 117553
-    starting-at-height-80762757: 112513
-    starting-at-height-81287757: 107688
-    starting-at-height-81812757: 103071
-    starting-at-height-82337757: 98651
-    starting-at-height-82862757: 94421
-    starting-at-height-83387757: 90372
-    starting-at-height-83912757: 86497
-    starting-at-height-84437757: 82789
-    starting-at-height-84962757: 79239
-    starting-at-height-85487757: 75841
-    starting-at-height-86012757: 72589
-    starting-at-height-86537757: 69477
-    starting-at-height-87062757: 66498
-    starting-at-height-87587757: 63646
-    starting-at-height-88112757: 60917
-    starting-at-height-88637757: 58305
-    starting-at-height-89162757: 55805
-    starting-at-height-89687757: 53412
-    starting-at-height-90212757: 51122
-    starting-at-height-90737757: 48930
-    starting-at-height-91262757: 46832
-    starting-at-height-91787757: 44824
-    starting-at-height-92312757: 42902
-    starting-at-height-92837757: 41062
-    starting-at-height-93362757: 39301
-    starting-at-height-93887757: 37616
-    starting-at-height-94412757: 36003
-    starting-at-height-94937757: 34460
-    starting-at-height-95462757: 32982
-    starting-at-height-95987757: 31568
-    starting-at-height-96512757: 30214
-    starting-at-height-97037757: 28919
-    starting-at-height-97562757: 27679
-    starting-at-height-98087757: 26492
-    starting-at-height-98612757: 25356
-    starting-at-height-99137757: 24269
-    starting-at-height-99662757: 23228
-    starting-at-height-100187757: 22232
-    starting-at-height-100712757: 21279
-    starting-at-height-101237757: 20366
-    starting-at-height-101762757: 19493
-    starting-at-height-102287757: 18657
-    starting-at-height-102812757: 17857
-    starting-at-height-103337757: 17091
-    starting-at-height-103862757: 16358
-    starting-at-height-104387757: 15657
-    starting-at-height-104912757: 14986
-    starting-at-height-105437757: 14343
-    starting-at-height-105962757: 13728
-    starting-at-height-106487757: 13139
-    starting-at-height-107012757: 12576
-    starting-at-height-107537757: 12037
-    starting-at-height-108062757: 11521
-    starting-at-height-108587757: 11027
-    starting-at-height-109112757: 10554
-    starting-at-height-109637757: 10101
-    starting-at-height-110162757: 9668
-    starting-at-height-110687757: 9254
-    starting-at-height-111212757: 8857
-    starting-at-height-111737757: 8477
-    starting-at-height-112262757: 8113
-    starting-at-height-112787757: 7766
-    starting-at-height-113312757: 7433
-    starting-at-height-113837757: 7114
-    starting-at-height-114362757: 6809
-    starting-at-height-114887757: 6517
-    starting-at-height-115412757: 6237
-    starting-at-height-115937757: 5970
-    starting-at-height-116462757: 5714
-    starting-at-height-116987757: 5469
-    starting-at-height-117512757: 5234
-    starting-at-height-118037757: 5010
-    starting-at-height-118562757: 4795
-    starting-at-height-119087757: 4589
-    starting-at-height-119612757: 4393
-    starting-at-height-120137757: 4204
-    starting-at-height-120662757: 4024
-    starting-at-height-121187757: 3851
-    starting-at-height-121712757: 3686
-    starting-at-height-122237757: 3528
-    starting-at-height-122762757: 3377
-    starting-at-height-123287757: 3232
-    starting-at-height-123812757: 3093
-    starting-at-height-124337757: 2961
-    starting-at-height-124862757: 2834
-    starting-at-height-125387757: 2712
-    starting-at-height-125912757: 2596
-    starting-at-height-126437757: 2485
-    starting-at-height-126962757: 2378
-    starting-at-height-127487757: 2276
-    starting-at-height-128012757: 2178
-    starting-at-height-128537757: 2085
-    starting-at-height-129062757: 1996
-    starting-at-height-129587757: 1910
-    starting-at-height-130112757: 1828
-    starting-at-height-130637757: 1750
-    starting-at-height-131162757: 1675
-    starting-at-height-131687757: 1603
-    starting-at-height-132212757: 1534
-    starting-at-height-132737757: 1468
-    starting-at-height-133262757: 1405
-    starting-at-height-133787757: 1345
-    starting-at-height-134312757: 1287
-    starting-at-height-134837757: 1232
-    starting-at-height-135362757: 1179
-    starting-at-height-135887757: 1129
-    starting-at-height-136412757: 1080
-    starting-at-height-136937757: 1034
-    starting-at-height-137462757: 990
-    starting-at-height-137987757: 947
-    starting-at-height-138512757: 907
-    starting-at-height-139037757: 868
-    starting-at-height-139562757: 830
-    starting-at-height-140087757: 795
-    starting-at-height-140612757: 761
-    starting-at-height-141137757: 728
-    starting-at-height-141662757: 697
-    starting-at-height-142187757: 667
-    starting-at-height-142712757: 638
-    starting-at-height-143237757: 611
-    starting-at-height-143762757: 585
-    starting-at-height-144287757: 560
-    starting-at-height-144812757: 536
-    starting-at-height-145337757: 513
-    starting-at-height-145862757: 491
-    starting-at-height-146387757: 470
-    starting-at-height-146912757: 449
-    starting-at-height-147437757: 430
-    starting-at-height-147962757: 412
-    starting-at-height-148487757: 394
-    starting-at-height-149012757: 377
-    starting-at-height-149537757: 361
-    starting-at-height-150062757: 345
-    starting-at-height-150587757: 331
-    starting-at-height-151112757: 316
-    starting-at-height-151637757: 303
-    starting-at-height-152162757: 290
-    starting-at-height-152687757: 277
-    starting-at-height-153212757: 265
-    starting-at-height-153737757: 254
-    starting-at-height-154262757: 243
-    starting-at-height-154787757: 233
-    starting-at-height-155312757: 223
-    starting-at-height-155837757: 213
-    starting-at-height-156362757: 204
-    starting-at-height-156887757: 195
-    starting-at-height-157412757: 187
-    starting-at-height-157937757: 179
-    starting-at-height-158462757: 171
-    starting-at-height-158987757: 164
-    starting-at-height-159512757: 157
-    starting-at-height-160037757: 150
-    starting-at-height-160562757: 143
-    starting-at-height-161087757: 137
-    starting-at-height-161612757: 131
-    starting-at-height-162137757: 126
-    starting-at-height-162662757: 120
-    starting-at-height-163187757: 115
-    starting-at-height-163712757: 110
-    starting-at-height-164237757: 105
-    starting-at-height-164762757: 101
-    starting-at-height-165287757: 97
-    starting-at-height-165812757: 92
-    starting-at-height-166337757: 88
-    starting-at-height-166862757: 85
-    starting-at-height-167387757: 81
-    starting-at-height-167912757: 77
-    starting-at-height-168437757: 74
-    starting-at-height-168962757: 71
-    starting-at-height-169487757: 68
-    starting-at-height-170012757: 65
-    starting-at-height-170537757: 62
-    starting-at-height-171062757: 59
-    starting-at-height-171587757: 57
-    starting-at-height-172112757: 54
-    starting-at-height-172637757: 52
-    starting-at-height-173162757: 50
-    starting-at-height-173687757: 48
-    starting-at-height-174212757: 46
-    starting-at-height-174737757: 44
-    starting-at-height-175262757: 42
-    starting-at-height-175787757: 40
-    starting-at-height-176312757: 38
-    starting-at-height-176837757: 37
-    starting-at-height-177362757: 35
-    starting-at-height-177887757: 33
-    starting-at-height-178412757: 32
-    starting-at-height-178937757: 31
-    starting-at-height-179462757: 29
-    starting-at-height-179987757: 28
-    starting-at-height-180512757: 27
-    starting-at-height-181037757: 26
-    starting-at-height-181562757: 24
-    starting-at-height-182087757: 23
-    starting-at-height-182612757: 22
-    starting-at-height-183137757: 21
-    starting-at-height-183662757: 20
-    starting-at-height-184187757: 20
-    starting-at-height-184712757: 19
-    starting-at-height-185237757: 18
-    starting-at-height-185762757: 17
-    starting-at-height-186287757: 16
-    starting-at-height-186812757: 16
-    starting-at-height-187337757: 15
-    starting-at-height-187862757: 14
-    starting-at-height-188387757: 14
-    starting-at-height-188912757: 13
-    starting-at-height-189437757: 12
-    starting-at-height-189962757: 12
-    starting-at-height-190487757: 11
-    starting-at-height-191012757: 11
-    starting-at-height-191537757: 10
-    starting-at-height-192062757: 10
-    starting-at-height-192587757: 9
-    starting-at-height-193112757: 9
-    starting-at-height-193637757: 9
-    starting-at-height-194162757: 8
-    starting-at-height-194687757: 8
-    starting-at-height-195212757: 8
-    starting-at-height-195737757: 7
-    starting-at-height-196262757: 7
-    starting-at-height-196787757: 7
-    starting-at-height-197312757: 6
-    starting-at-height-197837757: 6
-    starting-at-height-198362757: 6
-    starting-at-height-198887757: 5
-    starting-at-height-199412757: 5
-    starting-at-height-199937757: 5
-    starting-at-height-200462757: 5
-    starting-at-height-200987757: 4
-    starting-at-height-201512757: 4
-    starting-at-height-202037757: 4
-    starting-at-height-202562757: 4
-    starting-at-height-203087757: 4
-    starting-at-height-203612757: 4
-    starting-at-height-204137757: 3
-    starting-at-height-204662757: 3
-    starting-at-height-205187757: 3
-    starting-at-height-205712757: 3
-    starting-at-height-206237757: 3
-    starting-at-height-206762757: 3
-    starting-at-height-207287757: 2
-    starting-at-height-207812757: 2
-    starting-at-height-208337757: 2
-    starting-at-height-208862757: 2
-    starting-at-height-209387757: 2
-    starting-at-height-209912757: 2
-    starting-at-height-210437757: 2
-    starting-at-height-210962757: 2
-    starting-at-height-211487757: 2
-    starting-at-height-212012757: 2
-    starting-at-height-212537757: 1
-    starting-at-height-213062757: 1
-    starting-at-height-213587757: 1
-    starting-at-height-214112757: 1
-    starting-at-height-214637757: 1
-    starting-at-height-215162757: 1
-    starting-at-height-215687757: 1
-    starting-at-height-216212757: 1
-    starting-at-height-216737757: 1
-    starting-at-height-217262757: 1
-    starting-at-height-217787757: 1
-    starting-at-height-218312757: 1
-    starting-at-height-218837757: 1
-    starting-at-height-219362757: 1
-    starting-at-height-219887757: 1
-    starting-at-height-220412757: 1
-    starting-at-height-220937757: 0
-knownRestGateways:
-    - 'http://ngl-dual-001.symbolblockchain.io:3000'
-    - 'http://ngl-dual-002.symbolblockchain.io:3000'
-    - 'http://ngl-dual-003.symbolblockchain.io:3000'
-    - 'http://ngl-dual-004.symbolblockchain.io:3000'
-    - 'http://ngl-dual-101.symbolblockchain.io:3000'
-    - 'http://ngl-dual-102.symbolblockchain.io:3000'
-    - 'http://ngl-dual-103.symbolblockchain.io:3000'
-    - 'http://ngl-dual-104.symbolblockchain.io:3000'
-    - 'http://ngl-dual-201.symbolblockchain.io:3000'
-    - 'http://ngl-dual-202.symbolblockchain.io:3000'
-    - 'http://ngl-dual-203.symbolblockchain.io:3000'
-    - 'http://ngl-dual-204.symbolblockchain.io:3000'
-    - 'http://ngl-dual-301.symbolblockchain.io:3000'
-    - 'http://ngl-dual-302.symbolblockchain.io:3000'
-    - 'http://ngl-dual-303.symbolblockchain.io:3000'
-    - 'http://ngl-dual-304.symbolblockchain.io:3000'
-    - 'http://ngl-dual-401.symbolblockchain.io:3000'
-    - 'http://ngl-dual-402.symbolblockchain.io:3000'
-    - 'http://ngl-dual-403.symbolblockchain.io:3000'
-    - 'http://ngl-dual-404.symbolblockchain.io:3000'
-    - 'http://ngl-dual-501.symbolblockchain.io:3000'
-    - 'http://ngl-dual-502.symbolblockchain.io:3000'
-    - 'http://ngl-dual-503.symbolblockchain.io:3000'
-    - 'http://ngl-dual-504.symbolblockchain.io:3000'
-    - 'http://ngl-dual-601.symbolblockchain.io:3000'
-    - 'http://ngl-dual-602.symbolblockchain.io:3000'
-    - 'http://ngl-dual-603.symbolblockchain.io:3000'
-    - 'http://ngl-dual-604.symbolblockchain.io:3000'
-    - 'http://ngl-dual-005.symbolblockchain.io:3000'
-    - 'http://ngl-dual-006.symbolblockchain.io:3000'
-    - 'http://ngl-dual-105.symbolblockchain.io:3000'
-    - 'http://ngl-dual-106.symbolblockchain.io:3000'
-    - 'http://ngl-dual-205.symbolblockchain.io:3000'
-    - 'http://ngl-dual-206.symbolblockchain.io:3000'
-    - 'http://ngl-dual-305.symbolblockchain.io:3000'
-    - 'http://ngl-dual-306.symbolblockchain.io:3000'
-    - 'http://ngl-dual-405.symbolblockchain.io:3000'
-    - 'http://ngl-dual-406.symbolblockchain.io:3000'
-    - 'http://ngl-dual-505.symbolblockchain.io:3000'
-    - 'http://ngl-dual-506.symbolblockchain.io:3000'
-    - 'http://ngl-dual-605.symbolblockchain.io:3000'
-    - 'http://ngl-dual-606.symbolblockchain.io:3000'
-    - 'http://ngl-api-001.symbolblockchain.io:3000'
-    - 'http://ngl-api-301.symbolblockchain.io:3000'
-    - 'http://ngl-api-401.symbolblockchain.io:3000'
-    - 'http://ngl-api-501.symbolblockchain.io:3000'
-    - 'http://ngl-api-601.symbolblockchain.io:3000'
-knownPeers:
-    api-node:
-        - publicKey: C7BEA9036ECFA79CB081184CFA0E524E7D567A5127C55360D9FF1D2FC1AC4FDD
-          endpoint:
-              host: ngl-dual-001.symbolblockchain.io
-              port: 7900
-          metadata:
-              name: ngl-dual-001
-              roles: 'Api,Peer,Voting'
-        - publicKey: CE0AC3FC879B190220A95A67CAC855251EA599F11FA05A77CC02BC32F8228610
-          endpoint:
-              host: ngl-dual-002.symbolblockchain.io
-              port: 7900
-          metadata:
-              name: ngl-dual-002
-              roles: 'Api,Peer,Voting'
-        - publicKey: B36DE7C3B39B225FEF7FC37D40863A2C9AD90EAFDFD79C630BBFF3883CABD929
-          endpoint:
-              host: ngl-dual-003.symbolblockchain.io
-              port: 7900
-          metadata:
-              name: ngl-dual-003
-              roles: 'Api,Peer,Voting'
-        - publicKey: 86C31F2136FB5EB07147E883ACECB891D2D4734E363B26033B1230D8ACF8BBBE
-          endpoint:
-              host: ngl-dual-004.symbolblockchain.io
-              port: 7900
-          metadata:
-              name: ngl-dual-004
-              roles: 'Api,Peer,Voting'
-        - publicKey: 6E81088A2E2504C4F91E3DC9C2517FAB99574D71EF5D9F74031FB394CCA7AF3B
-          endpoint:
-              host: ngl-dual-101.symbolblockchain.io
-              port: 7900
-          metadata:
-              name: ngl-dual-101
-              roles: 'Api,Peer,Voting'
-        - publicKey: D1BD3577079DD8CFA5073615B7053712C7B4D4B12899C31D1FB34219145298A2
-          endpoint:
-              host: ngl-dual-102.symbolblockchain.io
-              port: 7900
-          metadata:
-              name: ngl-dual-102
-              roles: 'Api,Peer,Voting'
-        - publicKey: DCC6C941EE95967B47433EA3241D53594364A34DB33A9BDC0D668C457002E0F1
-          endpoint:
-              host: ngl-dual-103.symbolblockchain.io
-              port: 7900
-          metadata:
-              name: ngl-dual-103
-              roles: 'Api,Peer,Voting'
-        - publicKey: 3A98603E293DCE7CBF5EE860A00670E3025D3E880D3CC339C926217C36FE6436
-          endpoint:
-              host: ngl-dual-104.symbolblockchain.io
-              port: 7900
-          metadata:
-              name: ngl-dual-104
-              roles: 'Api,Peer,Voting'
-        - publicKey: 7E1101CFD5E64D6CA4A55B70E24412365BD1658E767F23AF9E9777410C116D89
-          endpoint:
-              host: ngl-dual-201.symbolblockchain.io
-              port: 7900
-          metadata:
-              name: ngl-dual-201
-              roles: 'Api,Peer,Voting'
-        - publicKey: 3820C4CFB4BA94F62A982991CB2618EC5E1CFF2C11AD34EFA2254F4305013C1D
-          endpoint:
-              host: ngl-dual-202.symbolblockchain.io
-              port: 7900
-          metadata:
-              name: ngl-dual-202
-              roles: 'Api,Peer,Voting'
-        - publicKey: 256AA91283F23168C538F3155DEE946A2B0E7207FBDC369E5C5415F7EE1DE592
-          endpoint:
-              host: ngl-dual-203.symbolblockchain.io
-              port: 7900
-          metadata:
-              name: ngl-dual-203
-              roles: 'Api,Peer,Voting'
-        - publicKey: 6830127294F7C50FE91625076A0D1CCE910A084B032252CDD005C4148ED11A3D
-          endpoint:
-              host: ngl-dual-204.symbolblockchain.io
-              port: 7900
-          metadata:
-              name: ngl-dual-204
-              roles: 'Api,Peer,Voting'
-        - publicKey: 92D05B749D6300C4CDCD13A58BF37B7C82B471AB2DFD1A7A6E8C1584620594CA
-          endpoint:
-              host: ngl-dual-301.symbolblockchain.io
-              port: 7900
-          metadata:
-              name: ngl-dual-301
-              roles: 'Api,Peer,Voting'
-        - publicKey: 5446DA4D21D5809A3C8492C9083743F4349690A21CB5FF0D6621CC78A6FEE979
-          endpoint:
-              host: ngl-dual-302.symbolblockchain.io
-              port: 7900
-          metadata:
-              name: ngl-dual-302
-              roles: 'Api,Peer,Voting'
-        - publicKey: 4C48C2A708CC1857405C9C48C4D7A69AA5F0FBB7FB8323C967E1BC644A4417E9
-          endpoint:
-              host: ngl-dual-303.symbolblockchain.io
-              port: 7900
-          metadata:
-              name: ngl-dual-303
-              roles: 'Api,Peer,Voting'
-        - publicKey: DEC3292B6ABFAC6687C37FA8963B84715C6E736F6CA27DD50249638D9DF967B1
-          endpoint:
-              host: ngl-dual-304.symbolblockchain.io
-              port: 7900
-          metadata:
-              name: ngl-dual-304
-              roles: 'Api,Peer,Voting'
-        - publicKey: 9D50238B795818044CB330DC5FBA485C7B20EBD38E1A7DBE248555AD70AB4F19
-          endpoint:
-              host: ngl-dual-401.symbolblockchain.io
-              port: 7900
-          metadata:
-              name: ngl-dual-401
-              roles: 'Api,Peer,Voting'
-        - publicKey: 474C5CD5F0B24BCD769DBE99B37C80F4D60B89E28946E126BE23E1EFD5AAA369
-          endpoint:
-              host: ngl-dual-402.symbolblockchain.io
-              port: 7900
-          metadata:
-              name: ngl-dual-402
-              roles: 'Api,Peer,Voting'
-        - publicKey: EF1209DC3C42B6450BEF658D404252DF2E26784CECD35FAEB19D929AE030A198
-          endpoint:
-              host: ngl-dual-403.symbolblockchain.io
-              port: 7900
-          metadata:
-              name: ngl-dual-403
-              roles: 'Api,Peer,Voting'
-        - publicKey: E335B45C9FA2666121D81ACDC8007DF0C958D48A0E1ADD34D22894D85B3EA3BC
-          endpoint:
-              host: ngl-dual-404.symbolblockchain.io
-              port: 7900
-          metadata:
-              name: ngl-dual-404
-              roles: 'Api,Peer,Voting'
-        - publicKey: 606BF668BBD9EA1AFCD9E37A2C18C05BE39CC00752AAD99A0E22A79071CCAA7D
-          endpoint:
-              host: ngl-dual-501.symbolblockchain.io
-              port: 7900
-          metadata:
-              name: ngl-dual-501
-              roles: 'Api,Peer,Voting'
-        - publicKey: 428F68595322EADDCC0722F024FB0FAD7D35F40C50F1E99AE8FBC8B7EC68E7F2
-          endpoint:
-              host: ngl-dual-502.symbolblockchain.io
-              port: 7900
-          metadata:
-              name: ngl-dual-502
-              roles: 'Api,Peer,Voting'
-        - publicKey: C5B4653E6EE56B7E9C1F87D4F0C712B00378D2828CF7AC73F6BE19F8B1B04B4B
-          endpoint:
-              host: ngl-dual-503.symbolblockchain.io
-              port: 7900
-          metadata:
-              name: ngl-dual-503
-              roles: 'Api,Peer,Voting'
-        - publicKey: E74C655E5A4E72E13EE86B8AE7051EEAAF9AD871D5750A04AB360A3FEFD03440
-          endpoint:
-              host: ngl-dual-504.symbolblockchain.io
-              port: 7900
-          metadata:
-              name: ngl-dual-504
-              roles: 'Api,Peer,Voting'
-        - publicKey: 90009F2C2D396A6B788D6DBAB8F075CB20549A50BBA5259D382618FD86F1419A
-          endpoint:
-              host: ngl-dual-601.symbolblockchain.io
-              port: 7900
-          metadata:
-              name: ngl-dual-601
-              roles: 'Api,Peer,Voting'
-        - publicKey: E0AB078AC2F363DE0D6823D2A9B5229C092FFB8CB2735D72BE63B8AF94367CB6
-          endpoint:
-              host: ngl-dual-602.symbolblockchain.io
-              port: 7900
-          metadata:
-              name: ngl-dual-602
-              roles: 'Api,Peer,Voting'
-        - publicKey: F8C70778B37A989480969CB44F509509D1372049E821CA6F0A759FC50E03ADBF
-          endpoint:
-              host: ngl-dual-603.symbolblockchain.io
-              port: 7900
-          metadata:
-              name: ngl-dual-603
-              roles: 'Api,Peer,Voting'
-        - publicKey: 9F62586518D1707CA57004EF38135509EAE9E9D2933A73041B6171EC0B3F50DF
-          endpoint:
-              host: ngl-dual-604.symbolblockchain.io
-              port: 7900
-          metadata:
-              name: ngl-dual-604
-              roles: 'Api,Peer,Voting'
-        - publicKey: BA3E425DA3D32458F8A36C8FCBD6DEDBF5E7A9D8E56A7962EA55AD5125C425B1
-          endpoint:
-              host: ngl-dual-005.symbolblockchain.io
-              port: 7900
-          metadata:
-              name: ngl-dual-005
-              roles: 'Api,Peer'
-        - publicKey: 3FDFCB4F510E81A4A44B044298974DAA34F3B6FC9D24B6D5CE90FFA933C11F51
-          endpoint:
-              host: ngl-dual-006.symbolblockchain.io
-              port: 7900
-          metadata:
-              name: ngl-dual-006
-              roles: 'Api,Peer'
-        - publicKey: 9266C64CDEE62F2AF54806F0CBF2A53D9144CB02AA10B7F7DDEAEAF483E87591
-          endpoint:
-              host: ngl-dual-105.symbolblockchain.io
-              port: 7900
-          metadata:
-              name: ngl-dual-105
-              roles: 'Api,Peer'
-        - publicKey: AC63FD2AAA53B73B4E515F73077522925C8502BFC13B073A520B4BA2F3026BC8
-          endpoint:
-              host: ngl-dual-106.symbolblockchain.io
-              port: 7900
-          metadata:
-              name: ngl-dual-106
-              roles: 'Api,Peer'
-        - publicKey: 7811A94C2BF3CE9E7E1933DF9E9D0C3A7C09DAEF5A3CAC23960B252BDB8D52D3
-          endpoint:
-              host: ngl-dual-205.symbolblockchain.io
-              port: 7900
-          metadata:
-              name: ngl-dual-205
-              roles: 'Api,Peer'
-        - publicKey: 02A55829A1A10542C460A87C4D2C39D03DCCA3F53692B5095C424CCDC21E64A6
-          endpoint:
-              host: ngl-dual-206.symbolblockchain.io
-              port: 7900
-          metadata:
-              name: ngl-dual-206
-              roles: 'Api,Peer'
-        - publicKey: 36CAF133D574DB99B4392D76959488D5B91BD71545039DC80249CFD1FC536795
-          endpoint:
-              host: ngl-dual-305.symbolblockchain.io
-              port: 7900
-          metadata:
-              name: ngl-dual-305
-              roles: 'Api,Peer'
-        - publicKey: 9B302ABCE3CD5783D79AD522B1769DA9AAA10A69E1930B998C2675AA105356FA
-          endpoint:
-              host: ngl-dual-306.symbolblockchain.io
-              port: 7900
-          metadata:
-              name: ngl-dual-306
-              roles: 'Api,Peer'
-        - publicKey: 4C85111B10EFB6A25FB77C8A2675C5A92DA5FF36686C4CCE24F887B16342CC95
-          endpoint:
-              host: ngl-dual-405.symbolblockchain.io
-              port: 7900
-          metadata:
-              name: ngl-dual-405
-              roles: 'Api,Peer'
-        - publicKey: 0AF73C5CAC76624DB9B51560820F8DFC88120994143C6DB344A035EBFF707A2F
-          endpoint:
-              host: ngl-dual-406.symbolblockchain.io
-              port: 7900
-          metadata:
-              name: ngl-dual-406
-              roles: 'Api,Peer'
-        - publicKey: E060CA383C533273DB4B3CE7AD964E0E3A2B17018B19ABF830590D5FB9338B29
-          endpoint:
-              host: ngl-dual-505.symbolblockchain.io
-              port: 7900
-          metadata:
-              name: ngl-dual-505
-              roles: 'Api,Peer'
-        - publicKey: B1D2AA01E51A81E84CBB2919C0E6AFBBC1383A2760370E60A93C335245A6CB9C
-          endpoint:
-              host: ngl-dual-506.symbolblockchain.io
-              port: 7900
-          metadata:
-              name: ngl-dual-506
-              roles: 'Api,Peer'
-        - publicKey: 4F014A430E69EFC422AD8B440FA4D312CBDE9803BB857A0736F38E62CE4CF571
-          endpoint:
-              host: ngl-dual-605.symbolblockchain.io
-              port: 7900
-          metadata:
-              name: ngl-dual-605
-              roles: 'Api,Peer'
-        - publicKey: E32504B5590B9927CA5509FAA0C0CA63DB3479095C2DB73D0150FB862AA0E1FC
-          endpoint:
-              host: ngl-dual-606.symbolblockchain.io
-              port: 7900
-          metadata:
-              name: ngl-dual-606
-              roles: 'Api,Peer'
-        - publicKey: 47AC3041A5CA98EEA123C64CB7420ADA7F45355CF1993ECA8639891536958011
-          endpoint:
-              host: ngl-api-001.symbolblockchain.io
-              port: 7900
-          metadata:
-              name: ngl-api-001
-              roles: Api
-        - publicKey: FE0186777D17DD57CAE5E3D9531EC8E70F1F452ED777910E96A9F44D889D9684
-          endpoint:
-              host: ngl-api-301.symbolblockchain.io
-              port: 7900
-          metadata:
-              name: ngl-api-301
-              roles: Api
-        - publicKey: 642197D9D5B283252BFCBC2FEF8B2EE1A7B3383DCD964D159CBF135CA31DC22B
-          endpoint:
-              host: ngl-api-401.symbolblockchain.io
-              port: 7900
-          metadata:
-              name: ngl-api-401
-              roles: Api
-        - publicKey: E1640F016401E1A8644614B1707D878992DB01B480B55AEDE0EA1A986067ED79
-          endpoint:
-              host: ngl-api-501.symbolblockchain.io
-              port: 7900
-          metadata:
-              name: ngl-api-501
-              roles: Api
-        - publicKey: 0282991F51E91F8994F1B3FD4A7D1CDE39F6B828A5D419150D6E07925CFFD27C
-          endpoint:
-              host: ngl-api-601.symbolblockchain.io
-              port: 7900
-          metadata:
-              name: ngl-api-601
-              roles: Api
-    peer-node:
-        - publicKey: FA9F3974FE3B15585E6B72672C7D8BEAE27D1EDF6C4752BAFDB8B2FEA601C0CF
-          endpoint:
-              host: ngl-beacon-001.symbolblockchain.io
-              port: 7900
-          metadata:
-              name: ngl-beacon-001
-              roles: 'Peer,Voting'
-        - publicKey: AFF16052217A847A6A71B326FEA9073CFF70D07FC5BA9026B3E05FB453C950DF
-          endpoint:
-              host: ngl-beacon-101.symbolblockchain.io
-              port: 7900
-          metadata:
-              name: ngl-beacon-101
-              roles: 'Peer,Voting'
-        - publicKey: D237B4C5964183141868F90ABEF557F751FFB973E7CFF59CCC1B00C504E048F0
-          endpoint:
-              host: ngl-beacon-201.symbolblockchain.io
-              port: 7900
-          metadata:
-              name: ngl-beacon-201
-              roles: 'Peer,Voting'
-        - publicKey: 78480D48CC2AA6988E2FD05C884EE0525ACF6DC78766492034EA08CC1ADF788C
-          endpoint:
-              host: ngl-beacon-301.symbolblockchain.io
-              port: 7900
-          metadata:
-              name: ngl-beacon-301
-              roles: 'Peer,Voting'
-        - publicKey: 9261DB223A28A3DB05315235DF2186260951B66515B17A6B890BBCE3EE9E3FE7
-          endpoint:
-              host: ngl-beacon-401.symbolblockchain.io
-              port: 7900
-          metadata:
-              name: ngl-beacon-401
-              roles: 'Peer,Voting'
-        - publicKey: B1B60E982CF0DE72584BED82EDCFAF5F187D24B21DECFA814F69605B5DE4A7C1
-          endpoint:
-              host: ngl-beacon-501.symbolblockchain.io
-              port: 7900
-          metadata:
-              name: ngl-beacon-501
-              roles: 'Peer,Voting'
-        - publicKey: 9785B471C23994341159DB2E66853F6B0EAEA1E6E2A838A020965F4B8E29D03A
-          endpoint:
-              host: ngl-beacon-601.symbolblockchain.io
-              port: 7900
-          metadata:
-              name: ngl-beacon-601
-              roles: 'Peer,Voting'
-        - publicKey: EA77478068E3266CFA478E39AF1FDCD67EA512381889717AA8B66BFC4D01701F
-          endpoint:
-              host: ngl-beacon-002.symbolblockchain.io
-              port: 7900
-          metadata:
-              name: ngl-beacon-002
-              roles: 'Peer,Voting'
-        - publicKey: D5A40927DDCCD657F52F4C53FE682B07FC2E375040E0CAC50D8FE060024BB775
-          endpoint:
-              host: ngl-beacon-102.symbolblockchain.io
-              port: 7900
-          metadata:
-              name: ngl-beacon-102
-              roles: 'Peer,Voting'
-        - publicKey: AF42867433DCAAA560A8A83A923822D55751F360BA385EDF21A932C33F3AEDD0
-          endpoint:
-              host: ngl-beacon-202.symbolblockchain.io
-              port: 7900
-          metadata:
-              name: ngl-beacon-202
-              roles: 'Peer,Voting'
-        - publicKey: EF14DAE981FBD1E697CCD551DB9146B379CA4FD153C84016E7DA7A1930AD2395
-          endpoint:
-              host: ngl-beacon-302.symbolblockchain.io
-              port: 7900
-          metadata:
-              name: ngl-beacon-302
-              roles: 'Peer,Voting'
-        - publicKey: 3F880DE47D4EB16D1871B1DED95F081151C9BF910EF682EDF202E8CA904B0CB9
-          endpoint:
-              host: ngl-beacon-402.symbolblockchain.io
-              port: 7900
-          metadata:
-              name: ngl-beacon-402
-              roles: 'Peer,Voting'
-        - publicKey: 47704C18AC5F0C50A92B3763049EA91D84B17FAC0D86D9A9340AF98E3F610058
-          endpoint:
-              host: ngl-beacon-502.symbolblockchain.io
-              port: 7900
-          metadata:
-              name: ngl-beacon-502
-              roles: 'Peer,Voting'
-        - publicKey: DE26F36D5426EC7B91200CB8C0DB70F4D82CD15F7FAFCE48A2174781D72CE6AD
-          endpoint:
-              host: ngl-beacon-602.symbolblockchain.io
-              port: 7900
-          metadata:
-              name: ngl-beacon-602
-              roles: 'Peer,Voting'
-        - publicKey: 533F75316C28E09B652232D1F48468D19EC88AB5125E947873AA3E150E2DD217
-          endpoint:
-              host: ngl-beacon-003.symbolblockchain.io
-              port: 7900
-          metadata:
-              name: ngl-beacon-003
-              roles: Peer
-        - publicKey: DEE480BD3CA0B2E928543F087A28234E565FF6EDBBBC5B961F8302C16ACEB202
-          endpoint:
-              host: ngl-beacon-004.symbolblockchain.io
-              port: 7900
-          metadata:
-              name: ngl-beacon-004
-              roles: Peer
-        - publicKey: F925F965D66E2928DDF2C27BB3AB69781C92D0E414C84AE963A505686C66445A
-          endpoint:
-              host: ngl-beacon-103.symbolblockchain.io
-              port: 7900
-          metadata:
-              name: ngl-beacon-103
-              roles: Peer
-        - publicKey: 4D0AAE4583FDA3BA3CFFA00F9C684A701C360E59DDD14EF3992233D20C59585A
-          endpoint:
-              host: ngl-beacon-104.symbolblockchain.io
-              port: 7900
-          metadata:
-              name: ngl-beacon-104
-              roles: Peer
-        - publicKey: EEA3B0D28CAEF4A6354F65D7D7F4947145D6FD9FF9F36CA87856CB44A7B1531E
-          endpoint:
-              host: ngl-beacon-203.symbolblockchain.io
-              port: 7900
-          metadata:
-              name: ngl-beacon-203
-              roles: Peer
-        - publicKey: 2D310E377C0CC84A945E8C9CFDB799F7FDE5F88EE07BBF90D5CED2BFCE27445B
-          endpoint:
-              host: ngl-beacon-204.symbolblockchain.io
-              port: 7900
-          metadata:
-              name: ngl-beacon-204
-              roles: Peer
-        - publicKey: C1BD10D1320BB22F66692AE002129028BEE7D78E3AA991B12525AD5D3E1BE7DA
-          endpoint:
-              host: ngl-beacon-303.symbolblockchain.io
-              port: 7900
-          metadata:
-              name: ngl-beacon-303
-              roles: Peer
-        - publicKey: 082F46AEAD35E6C3E443542616F41AAA992389035CAC2DD8807B8321C585E6BB
-          endpoint:
-              host: ngl-beacon-304.symbolblockchain.io
-              port: 7900
-          metadata:
-              name: ngl-beacon-304
-              roles: Peer
-        - publicKey: 11D6421BC726D684614038B5A0E48D6723CA7C53CDF3A7F9305582227988B3A1
-          endpoint:
-              host: ngl-beacon-403.symbolblockchain.io
-              port: 7900
-          metadata:
-              name: ngl-beacon-403
-              roles: Peer
-        - publicKey: 66C2A930320B7A00D0A2653588F65967C73222A8356781DD5AB98F9E759AEF27
-          endpoint:
-              host: ngl-beacon-404.symbolblockchain.io
-              port: 7900
-          metadata:
-              name: ngl-beacon-404
-              roles: Peer
-        - publicKey: C08E5DD1539AA29F1408B288550BCBC27BEA447E97E31C5976E58067CD69F655
-          endpoint:
-              host: ngl-beacon-503.symbolblockchain.io
-              port: 7900
-          metadata:
-              name: ngl-beacon-503
-              roles: Peer
-        - publicKey: BADFA53EDBFC6B57511A836057DABAE9FF1669027EC37A5A188CCFB81A033C07
-          endpoint:
-              host: ngl-beacon-504.symbolblockchain.io
-              port: 7900
-          metadata:
-              name: ngl-beacon-504
-              roles: Peer
-        - publicKey: 5A85331AB54F8B296EC69F7ABF05E133907D6B87F658E43D09E5E9F6E7FDFB6A
-          endpoint:
-              host: ngl-beacon-603.symbolblockchain.io
-              port: 7900
-          metadata:
-              name: ngl-beacon-603
-              roles: Peer
-        - publicKey: 00FB938646A8A458C55036682AEFAD6733DAEB86DDF19404DEED680FE79B1C39
-          endpoint:
-              host: ngl-beacon-604.symbolblockchain.io
-              port: 7900
-          metadata:
-              name: ngl-beacon-604
-              roles: Peer
-        - publicKey: AA91F88DF6D80A9FA097E2FD2A6FCC9CC937177FE0D8933D64B16C5C442B2691
-          endpoint:
-              host: ngl-peer-001.symbolblockchain.io
-              port: 7900
-          metadata:
-              name: ngl-peer-001
-              roles: Peer
-        - publicKey: 990B2E1DD730964E62250A7DB1EC2EFCAEE8EE0FA9B2B5368CB4102964C4A822
-          endpoint:
-              host: ngl-peer-301.symbolblockchain.io
-              port: 7900
-          metadata:
-              name: ngl-peer-301
-              roles: Peer
-        - publicKey: 1F39352BDBFDBDE4FAE4C58A51140C0843A1B8EE1D62B4297BCC7F6ECE47F489
-          endpoint:
-              host: ngl-peer-401.symbolblockchain.io
-              port: 7900
-          metadata:
-              name: ngl-peer-401
-              roles: Peer
-        - publicKey: D12440291B4BD458FE6BAFAA67C502A638777462654C59C7070BE0B5215FF510
-          endpoint:
-              host: ngl-peer-601.symbolblockchain.io
-              port: 7900
-          metadata:
-              name: ngl-peer-601
-              roles: Peer
-        - publicKey: 92AD7B4E370A7499F1449C1BA2863C5E484B584B59B148724F5970C6EFD6F806
-          endpoint:
-              host: ngl-peer-501.symbolblockchain.io
-              port: 7900
-          metadata:
-              name: ngl-peer-501
-              roles: Peer
-        - publicKey: DEE184EB07DD52A171AA3381F5E7047AE3B830D2A99B7A9027461EA5CB6B878D
-          endpoint:
-              host: ngl-peer-002.symbolblockchain.io
-              port: 7900
-          metadata:
-              name: ngl-peer-002
-              roles: 'Peer,Voting'
-        - publicKey: 7080531438D8E76B732D76ECB936E74AEAAF3F9491A85691791BB41462EC2DD0
-          endpoint:
-              host: ngl-peer-003.symbolblockchain.io
-              port: 7900
-          metadata:
-              name: ngl-peer-003
-              roles: 'Peer,Voting'
-        - publicKey: E4797E4362B7DE5E4EE834DE4EAAA1036B8F035F6A5352FD5BB85664B41633AE
-          endpoint:
-              host: ngl-peer-004.symbolblockchain.io
-              port: 7900
-          metadata:
-              name: ngl-peer-004
-              roles: 'Peer,Voting'
-        - publicKey: FEC90947D0AF30CB32BC6018928AA6CEC96ED9861DD0608DAFC69131BFDD971A
-          endpoint:
-              host: ngl-peer-101.symbolblockchain.io
-              port: 7900
-          metadata:
-              name: ngl-peer-101
-              roles: 'Peer,Voting'
-        - publicKey: E6C6D041D77590295432EDC5DC8D1019D4F1F0C002C37909EB4837FF03B139CD
-          endpoint:
-              host: ngl-peer-102.symbolblockchain.io
-              port: 7900
-          metadata:
-              name: ngl-peer-102
-              roles: 'Peer,Voting'
-        - publicKey: FC8C66547D7C20CD6CBF7F31DC5657247351AF8C12188E56F885FF012431B8C1
-          endpoint:
-              host: ngl-peer-103.symbolblockchain.io
-              port: 7900
-          metadata:
-              name: ngl-peer-103
-              roles: 'Peer,Voting'
-        - publicKey: 0E8D31F20B4119D8AE8176970727A37247764CCCE966C72A5809685717FDEA0F
-          endpoint:
-              host: ngl-peer-201.symbolblockchain.io
-              port: 7900
-          metadata:
-              name: ngl-peer-201
-              roles: 'Peer,Voting'
-        - publicKey: ABCB18959666D248D8B3677D6E673F3EB7A217DEFC5C31B4EDAEB5D111321DDF
-          endpoint:
-              host: ngl-peer-202.symbolblockchain.io
-              port: 7900
-          metadata:
-              name: ngl-peer-202
-              roles: 'Peer,Voting'
-        - publicKey: 5F32F1AAE8934112A9627EFF43414D9E5DA93CFDB5B5149864FBF76BC2EAA09C
-          endpoint:
-              host: ngl-peer-302.symbolblockchain.io
-              port: 7900
-          metadata:
-              name: ngl-peer-302
-              roles: 'Peer,Voting'
-        - publicKey: 504699E3C142DD465C5B46BCD7F43ABE232741F4AD82DFB66808E2A338B77EEB
-          endpoint:
-              host: ngl-peer-303.symbolblockchain.io
-              port: 7900
-          metadata:
-              name: ngl-peer-303
-              roles: 'Peer,Voting'
-        - publicKey: D2C9A5ECDF0FFBDAC5F9D54EDE06848450798086206C3B5E8D9C7737AC5BF4E7
-          endpoint:
-              host: ngl-peer-304.symbolblockchain.io
-              port: 7900
-          metadata:
-              name: ngl-peer-304
-              roles: 'Peer,Voting'
-        - publicKey: 729073C51675055556F67BC1C4FD065A12ABDEEBB9455B835382BEA701B6B644
-          endpoint:
-              host: ngl-peer-402.symbolblockchain.io
-              port: 7900
-          metadata:
-              name: ngl-peer-402
-              roles: 'Peer,Voting'
-        - publicKey: 8C63F371ECBEC388A14117662F3CB7456D5EA7449779D20DDC259F084203B9DD
-          endpoint:
-              host: ngl-peer-403.symbolblockchain.io
-              port: 7900
-          metadata:
-              name: ngl-peer-403
-              roles: 'Peer,Voting'
-        - publicKey: 22719E8A14770A076A81A3BD9A02847E0E198AA0D8E8D8E7CC0B359CA80CD73D
-          endpoint:
-              host: ngl-peer-404.symbolblockchain.io
-              port: 7900
-          metadata:
-              name: ngl-peer-404
-              roles: 'Peer,Voting'
-        - publicKey: 00794D10A9BDEC3E431A8165782D59D54A3EDA682FC50EA31B03BE46E3508D86
-          endpoint:
-              host: ngl-peer-502.symbolblockchain.io
-              port: 7900
-          metadata:
-              name: ngl-peer-502
-              roles: 'Peer,Voting'
-        - publicKey: E6051F40218A770C56B170F27E2C031B61C19EB7EAF6D17CEE7854D3A3F264BF
-          endpoint:
-              host: ngl-peer-503.symbolblockchain.io
-              port: 7900
-          metadata:
-              name: ngl-peer-503
-              roles: 'Peer,Voting'
-        - publicKey: 4EF71A6C97ADD6A2C07568C38130A7CD7768F3E0F4E5E651A72119DDFF1F74A2
-          endpoint:
-              host: ngl-peer-504.symbolblockchain.io
-              port: 7900
-          metadata:
-              name: ngl-peer-504
-              roles: 'Peer,Voting'
-        - publicKey: 98ECC6FFF03B4AB7C687A27C0DB120E3B0ECDFEAFECC54E10D8AA59409890170
-          endpoint:
-              host: ngl-peer-602.symbolblockchain.io
-              port: 7900
-          metadata:
-              name: ngl-peer-602
-              roles: 'Peer,Voting'
-        - publicKey: 8EA3F1718C0C8DF68FB3B53702C8B3C44FEB88FA7018CAF0C52D163974CAECD2
-          endpoint:
-              host: ngl-peer-603.symbolblockchain.io
-              port: 7900
-          metadata:
-              name: ngl-peer-603
-              roles: 'Peer,Voting'
-        - publicKey: 9C59D2235888E6FE638A9F4E3F6977C230836A9902929F1884220CF2F1A40B85
-          endpoint:
-              host: ngl-peer-604.symbolblockchain.io
-              port: 7900
-          metadata:
-              name: ngl-peer-604
-              roles: 'Peer,Voting'
-=======
 totalChainImportance: 7842928625000000
 initialCurrencyAtomicUnits: 7842928625000000
 importanceGrouping: 720
@@ -1672,5 +474,4 @@
     starting-at-height-110157419: 1
     starting-at-height-110419919: 0
 
-knownPeers: []
->>>>>>> 4c779277
+knownPeers: []