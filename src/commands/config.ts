/*
 * Copyright 2020 NEM
 *
 * Licensed under the Apache License, Version 2.0 (the "License");
 * you may not use this file except in compliance with the License.
 * You may obtain a copy of the License at
 *
 *     http://www.apache.org/licenses/LICENSE-2.0
 *
 * Unless required by applicable law or agreed to in writing, software
 * distributed under the License is distributed on an "AS IS" BASIS,
 * WITHOUT WARRANTIES OR CONDITIONS OF ANY KIND, either express or implied.
 * See the License for the specific language governing permissions and
 * limitations under the License.
 */

import { Command, flags } from '@oclif/command';
import { LoggerFactory, System } from '../logger';
import { BootstrapService, BootstrapUtils, CommandUtils, ConfigService, Preset } from '../service';

export default class Config extends Command {
    static description = 'Command used to set up the configuration files and the nemesis block for the current network';

    static examples = [
        `$ symbol-bootstrap config -p bootstrap`,
        `$ symbol-bootstrap config -p testnet -a dual --password 1234`,
        `$ symbol-bootstrap config -p mainnet -a peer -c custom-preset.yml`,
        `$ echo "$MY_ENV_VAR_PASSWORD" | symbol-bootstrap config -p testnet -a dual`,
    ];

    static flags = {
        help: CommandUtils.helpFlag,
        target: CommandUtils.targetFlag,
        password: CommandUtils.passwordFlag,
        noPassword: CommandUtils.noPasswordFlag,
        preset: flags.enum({
            char: 'p',
            description: `The network preset. It can be provided via custom preset or cli parameter. If not provided, the value is resolved from the target/preset.yml file.`,
            options: Object.keys(Preset).map((v) => v as Preset),
        }),
        assembly: flags.string({
            char: 'a',
            description: `The assembly that defines the node(s) layout. It can be provided via custom preset or cli parameter. If not provided, the value is resolved from the target/preset.yml file.`,
        }),
        customPreset: flags.string({
            char: 'c',
            description: `External preset file. Values in this file will override the provided presets.`,
        }),
        reset: flags.boolean({
            char: 'r',
            description: 'It resets the configuration generating a new one.',
            default: ConfigService.defaultParams.reset,
        }),

        upgrade: flags.boolean({
            description: `It regenerates the configuration reusing the previous keys. Use this flag when upgrading the version of bootstrap to keep your node up to date without dropping the local data. Backup the target folder before upgrading.`,
            default: ConfigService.defaultParams.reset,
        }),

        report: flags.boolean({
            description: 'It generates reStructuredText (.rst) reports describing the configuration of each node.',
            default: ConfigService.defaultParams.report,
        }),

        user: flags.string({
            char: 'u',
            description: `User used to run docker images when creating configuration files like certificates or nemesis block. "${BootstrapUtils.CURRENT_USER}" means the current user.`,
            default: BootstrapUtils.CURRENT_USER,
        }),
<<<<<<< HEAD
    };
=======
        logger: CommandUtils.getLoggerFlag(...System),
    });

    static flags = Config.resolveFlags(false);
>>>>>>> 88085365

    public async run(): Promise<void> {
        const { flags } = this.parse(Config);
        const logger = LoggerFactory.getLogger(flags.logger);
        CommandUtils.showBanner();
        flags.password = await CommandUtils.resolvePassword(
            logger,
            flags.password,
            flags.noPassword,
            CommandUtils.passwordPromptDefaultMessage,
            true,
        );
        await new BootstrapService(logger).config(flags);
    }
}<|MERGE_RESOLUTION|>--- conflicted
+++ resolved
@@ -67,14 +67,8 @@
             description: `User used to run docker images when creating configuration files like certificates or nemesis block. "${BootstrapUtils.CURRENT_USER}" means the current user.`,
             default: BootstrapUtils.CURRENT_USER,
         }),
-<<<<<<< HEAD
+        logger: CommandUtils.getLoggerFlag(...System),
     };
-=======
-        logger: CommandUtils.getLoggerFlag(...System),
-    });
-
-    static flags = Config.resolveFlags(false);
->>>>>>> 88085365
 
     public async run(): Promise<void> {
         const { flags } = this.parse(Config);
