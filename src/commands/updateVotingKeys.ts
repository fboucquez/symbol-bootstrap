--- conflicted
+++ resolved
@@ -15,14 +15,7 @@
  */
 
 import { Command, flags } from '@oclif/command';
-<<<<<<< HEAD
-import { LogType } from '../logger';
-import Logger from '../logger/Logger';
-import LoggerFactory from '../logger/LoggerFactory';
-=======
-import { join } from 'path';
 import { LoggerFactory, System } from '../logger';
->>>>>>> 88085365
 import { ConfigPreset } from '../model';
 import { BootstrapUtils, CommandUtils, ConfigLoader, CryptoUtils, RemoteNodeService, VotingService } from '../service';
 
