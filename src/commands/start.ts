/*
 * Copyright 2020 NEM
 *
 * Licensed under the Apache License, Version 2.0 (the "License");
 * you may not use this file except in compliance with the License.
 * You may obtain a copy of the License at
 *
 *     http://www.apache.org/licenses/LICENSE-2.0
 *
 * Unless required by applicable law or agreed to in writing, software
 * distributed under the License is distributed on an "AS IS" BASIS,
 * WITHOUT WARRANTIES OR CONDITIONS OF ANY KIND, either express or implied.
 * See the License for the specific language governing permissions and
 * limitations under the License.
 */

import { Command } from '@oclif/command';
<<<<<<< HEAD
import { BootstrapService, BootstrapUtils, CommandUtils } from '../service';
=======
import { LoggerFactory } from '../logger';
import { BootstrapService } from '../service';
import { CommandUtils } from '../service/CommandUtils';
>>>>>>> 88085365
import Clean from './clean';
import Compose from './compose';
import Config from './config';
import Run from './run';

export default class Start extends Command {
    static description = 'Single command that aggregates config, compose and run in one line!';

    static examples = [
        `$ symbol-bootstrap start -p bootstrap`,
        `$ symbol-bootstrap start -p testnet -a dual`,
        `$ symbol-bootstrap start -p mainnet -a peer -c custom-preset.yml`,
        `$ symbol-bootstrap start -p testnet -a dual --password 1234`,
        `$ echo "$MY_ENV_VAR_PASSWORD" | symbol-bootstrap start -p testnet -a dual`,
    ];

    static flags = { ...Compose.flags, ...Run.flags, ...Clean.flags, ...Config.flags };

    public async run(): Promise<void> {
        const { flags } = this.parse(Start);
        CommandUtils.showBanner();
        const logger = LoggerFactory.getLogger(flags.logger);
        flags.password = await CommandUtils.resolvePassword(
            logger,
            flags.password,
            flags.noPassword,
            CommandUtils.passwordPromptDefaultMessage,
            true,
        );
        await new BootstrapService(logger).start(flags);
    }
}<|MERGE_RESOLUTION|>--- conflicted
+++ resolved
@@ -15,13 +15,9 @@
  */
 
 import { Command } from '@oclif/command';
-<<<<<<< HEAD
-import { BootstrapService, BootstrapUtils, CommandUtils } from '../service';
-=======
 import { LoggerFactory } from '../logger';
 import { BootstrapService } from '../service';
 import { CommandUtils } from '../service/CommandUtils';
->>>>>>> 88085365
 import Clean from './clean';
 import Compose from './compose';
 import Config from './config';
