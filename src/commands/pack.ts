/*
 * Copyright 2021 NEM
 *
 * Licensed under the Apache License, Version 2.0 (the "License");
 * you may not use this file except in compliance with the License.
 * You may obtain a copy of the License at
 *
 *     http://www.apache.org/licenses/LICENSE-2.0
 *
 * Unless required by applicable law or agreed to in writing, software
 * distributed under the License is distributed on an "AS IS" BASIS,
 * WITHOUT WARRANTIES OR CONDITIONS OF ANY KIND, either express or implied.
 * See the License for the specific language governing permissions and
 * limitations under the License.
 */

import { Command, flags } from '@oclif/command';
import { existsSync } from 'fs';
import { prompt } from 'inquirer';
import { dirname, join } from 'path';
import { BootstrapService, BootstrapUtils, CommandUtils, CryptoUtils, LoggerFactory, LogType, ZipItem, ZipUtils } from '../';
import Clean from './clean';
import Compose from './compose';
import Config from './config';

export default class Pack extends Command {
    static description = 'It configures and packages your node into a zip file that can be uploaded to the final node machine.';

    static examples = [
        `$ symbol-bootstrap pack`,
        `$ symbol-bootstrap pack -c custom-preset.yml`,
        `$ symbol-bootstrap pack -p testnet -a dual -c custom-preset.yml`,
        `$ symbol-bootstrap pack -p mainnet -a dual --password 1234 -c custom-preset.yml`,
        `$ echo "$MY_ENV_VAR_PASSWORD" | symbol-bootstrap pack -c custom-preset.yml`,
    ];

    static flags = {
        ...Compose.flags,
        ...Clean.flags,
        ...Config.flags,
        ready: flags.boolean({
            description: 'If --ready is provided, the command will not ask offline confirmation.',
        }),
        logger: CommandUtils.getLoggerFlag(LogType.Console),
    };

    public async run(): Promise<void> {
        const { flags } = this.parse(Pack);
<<<<<<< HEAD
        BootstrapUtils.showBanner();
        const targetZip = join(dirname(flags.target), `symbol-node.zip`);
=======
        CommandUtils.showBanner();
        const logger = LoggerFactory.getLogger(flags.logger);
        const preset = flags.preset;
        const assembly = flags.assembly;
        const targetZip = join(dirname(flags.target), `${preset}-${assembly || 'default'}-node.zip`);
>>>>>>> 88085365

        if (existsSync(targetZip)) {
            throw new Error(
                `The target zip file ${targetZip} already exist. Do you want to delete it before repackaging your target folder?`,
            );
        }
        logger.info('');
        logger.info('');
        if (
            !flags.ready &&
            !(
                await prompt([
                    {
                        name: 'offlineNow',
                        message: `Symbol Bootstrap is about to start working with sensitive information (certificates and voting file generation) so it is highly recommended that you disconnect from the network before continuing. Say YES if you are offline or if you don't care.`,
                        type: 'confirm',
                        default: true,
                    },
                ])
            ).offlineNow
        ) {
            logger.info('Come back when you are offline...');
            return;
        }

        flags.password = await CommandUtils.resolvePassword(
            logger,
            flags.password,
            flags.noPassword,
            CommandUtils.passwordPromptDefaultMessage,
            true,
        );
        const service = new BootstrapService(logger);
        const configOnlyCustomPresetFileName = 'config-only-custom-preset.yml';
        const configResult = await service.config(flags);
        await service.compose(flags, configResult.presetData);

        const noPrivateKeyTempFile = 'custom-preset-temp.temp';

        if (flags.customPreset) {
            await BootstrapUtils.writeYaml(
                noPrivateKeyTempFile,
                CryptoUtils.removePrivateKeys(BootstrapUtils.loadYaml(flags.customPreset, flags.password)),
                flags.password,
            );
        } else {
            await BootstrapUtils.writeYaml(noPrivateKeyTempFile, {}, flags.password);
        }
        const zipItems: ZipItem[] = [
            {
                from: flags.target,
                to: 'target',
                directory: true,
            },
            {
                from: noPrivateKeyTempFile,
                to: configOnlyCustomPresetFileName,
                directory: false,
            },
        ];

<<<<<<< HEAD
        await ZipUtils.zip(targetZip, zipItems);
        await BootstrapUtils.deleteFile(noPrivateKeyTempFile);
        console.log();
        console.log(`Zip file ${targetZip} has been created. You can unzip it in your node's machine and run:`);
        console.log(`$ symbol-bootstrap start`);
=======
        await new ZipUtils(logger).zip(targetZip, zipItems);
        BootstrapUtils.deleteFile(noPrivateKeyTempFile);
        logger.info('');
        logger.info(`Zip file ${targetZip} has been created. You can unzip it in your node's machine and run:`);
        logger.info(`$ symbol-bootstrap start`);
>>>>>>> 88085365
    }
}<|MERGE_RESOLUTION|>--- conflicted
+++ resolved
@@ -46,16 +46,9 @@
 
     public async run(): Promise<void> {
         const { flags } = this.parse(Pack);
-<<<<<<< HEAD
-        BootstrapUtils.showBanner();
-        const targetZip = join(dirname(flags.target), `symbol-node.zip`);
-=======
         CommandUtils.showBanner();
         const logger = LoggerFactory.getLogger(flags.logger);
-        const preset = flags.preset;
-        const assembly = flags.assembly;
-        const targetZip = join(dirname(flags.target), `${preset}-${assembly || 'default'}-node.zip`);
->>>>>>> 88085365
+        const targetZip = join(dirname(flags.target), `symbol-node.zip`);
 
         if (existsSync(targetZip)) {
             throw new Error(
@@ -117,18 +110,10 @@
             },
         ];
 
-<<<<<<< HEAD
-        await ZipUtils.zip(targetZip, zipItems);
+        await new ZipUtils(logger).zip(targetZip, zipItems);
         await BootstrapUtils.deleteFile(noPrivateKeyTempFile);
-        console.log();
-        console.log(`Zip file ${targetZip} has been created. You can unzip it in your node's machine and run:`);
-        console.log(`$ symbol-bootstrap start`);
-=======
-        await new ZipUtils(logger).zip(targetZip, zipItems);
-        BootstrapUtils.deleteFile(noPrivateKeyTempFile);
         logger.info('');
         logger.info(`Zip file ${targetZip} has been created. You can unzip it in your node's machine and run:`);
         logger.info(`$ symbol-bootstrap start`);
->>>>>>> 88085365
     }
 }