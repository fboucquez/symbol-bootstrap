/*
 * Copyright 2022 Fernando Boucquez
 *
 * Licensed under the Apache License, Version 2.0 (the "License");
 * you may not use this file except in compliance with the License.
 * You may obtain a copy of the License at
 *
 *     http://www.apache.org/licenses/LICENSE-2.0
 *
 * Unless required by applicable law or agreed to in writing, software
 * distributed under the License is distributed on an "AS IS" BASIS,
 * WITHOUT WARRANTIES OR CONDITIONS OF ANY KIND, either express or implied.
 * See the License for the specific language governing permissions and
 * limitations under the License.
 */
import { Command, flags } from '@oclif/command';
import { Account } from 'symbol-sdk';
import { LoggerFactory, System } from '../logger';
<<<<<<< HEAD
import { CertificatePair, ConfigAccount, ConfigPreset } from '../model';
import { BootstrapAccountResolver, CertificateService, CommandUtils, ConfigLoader, Constants } from '../service';
=======
import { CertificatePair, ConfigAccount } from '../model';
import { BootstrapUtils, CertificateService, CommandUtils, ConfigLoader, RenewMode } from '../service';
>>>>>>> 0431581c

export default class RenewCertificates extends Command {
    static description = `It renews the SSL certificates of the node regenerating the node.csr.pem files but reusing the current private keys.

The certificates are only regenerated when they are closed to expiration (30 days). If you want to renew anyway, use the --force param.

This command does not change the node private key (yet). This change would require a harvesters.dat migration and relinking the node key.

It's recommended to backup the target folder before running this operation!
`;

    static examples = [`$ symbol-bootstrap renewCertificates`];

    static flags = {
        help: CommandUtils.helpFlag,
        target: CommandUtils.targetFlag,
        password: CommandUtils.passwordFlag,
        noPassword: CommandUtils.noPasswordFlag,
        customPreset: flags.string({
            char: 'c',
            description: `This command uses the encrypted addresses.yml to resolve the main and transport private key. If the main and transport privates are only stored in the custom preset, you can provide them using this param. Otherwise, the command may ask for them when required.`,
            required: false,
        }),
        user: flags.string({
            char: 'u',
            description: `User used to run docker images when generating the certificates. "${Constants.CURRENT_USER}" means the current user.`,
            default: Constants.CURRENT_USER,
        }),

        force: flags.boolean({
            description: `Renew the certificates even though they are not close to expire.`,
            default: false,
        }),
        logger: CommandUtils.getLoggerFlag(...System),
    };

    public async run(): Promise<void> {
        const { flags } = this.parse(RenewCertificates);
        CommandUtils.showBanner();
        const logger = LoggerFactory.getLogger(flags.logger);
        const password = await CommandUtils.resolvePassword(
            logger,
            flags.password,
            flags.noPassword,
            CommandUtils.passwordPromptDefaultMessage,
            true,
        );
        const target = flags.target;
        const configLoader = new ConfigLoader(logger);

        const oldPresetData = configLoader.loadExistingPresetData(target, password);
        const presetData = configLoader.createPresetData({
            workingDir: BootstrapUtils.defaultWorkingDir,
            customPreset: flags.customPreset,
            password: password,
            oldPresetData,
        });
        const addresses = configLoader.loadExistingAddresses(target, password);
        const networkType = presetData.networkType;
        const accountResolver = new BootstrapAccountResolver(logger);
        const certificateService = new CertificateService(logger, accountResolver, {
            target,
            user: flags.user,
        });
        const certificateUpgraded = (
            await Promise.all(
                (presetData.nodes || []).map((nodePreset, index) => {
                    const nodeAccount = addresses.nodes?.[index];
                    if (!nodeAccount) {
                        throw new Error(`There is not node in addresses at index ${index}`);
                    }
                    function resolveAccount(configAccount: ConfigAccount, providedPrivateKey: string | undefined): CertificatePair {
                        if (providedPrivateKey) {
                            const account = Account.createFromPrivateKey(providedPrivateKey, networkType);
                            if (account.address.plain() == configAccount.address) {
                                return account;
                            }
                        }
                        return configAccount;
                    }
                    const providedCertificates = {
                        main: resolveAccount(nodeAccount.main, nodePreset.mainPrivateKey),
                        transport: resolveAccount(nodeAccount.transport, nodePreset.transportPrivateKey),
                    };
                    return certificateService.run(
                        presetData,
                        nodePreset.name,
                        providedCertificates,
                        flags.force ? RenewMode.ALWAYS : RenewMode.WHEN_REQUIRED,
                    );
                }),
            )
        ).find((f) => f);
        if (certificateUpgraded) {
            logger.warn('');
            logger.warn('Bootstrap has created new SSL certificates. Review the logs!');
            logger.warn('');
        } else {
            logger.info('');
            logger.info('The SSL certificates are up-to-date. There is nothing to upgrade.');
            logger.info('');
        }
    }
}<|MERGE_RESOLUTION|>--- conflicted
+++ resolved
@@ -16,13 +16,8 @@
 import { Command, flags } from '@oclif/command';
 import { Account } from 'symbol-sdk';
 import { LoggerFactory, System } from '../logger';
-<<<<<<< HEAD
-import { CertificatePair, ConfigAccount, ConfigPreset } from '../model';
-import { BootstrapAccountResolver, CertificateService, CommandUtils, ConfigLoader, Constants } from '../service';
-=======
 import { CertificatePair, ConfigAccount } from '../model';
-import { BootstrapUtils, CertificateService, CommandUtils, ConfigLoader, RenewMode } from '../service';
->>>>>>> 0431581c
+import { BootstrapAccountResolver, CertificateService, CommandUtils, ConfigLoader, Constants, RenewMode } from '../service';
 
 export default class RenewCertificates extends Command {
     static description = `It renews the SSL certificates of the node regenerating the node.csr.pem files but reusing the current private keys.
@@ -75,7 +70,7 @@
 
         const oldPresetData = configLoader.loadExistingPresetData(target, password);
         const presetData = configLoader.createPresetData({
-            workingDir: BootstrapUtils.defaultWorkingDir,
+            workingDir: Constants.defaultWorkingDir,
             customPreset: flags.customPreset,
             password: password,
             oldPresetData,
