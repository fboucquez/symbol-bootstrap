/*
 * Copyright 2021 NEM
 *
 * Licensed under the Apache License, Version 2.0 (the "License");
 * you may not use this file except in compliance with the License.
 * You may obtain a copy of the License at
 *
 *     http://www.apache.org/licenses/LICENSE-2.0
 *
 * Unless required by applicable law or agreed to in writing, software
 * distributed under the License is distributed on an "AS IS" BASIS,
 * WITHOUT WARRANTIES OR CONDITIONS OF ANY KIND, either express or implied.
 * See the License for the specific language governing permissions and
 * limitations under the License.
 */

import { Command, flags } from '@oclif/command';
import { IOptionFlag } from '@oclif/command/lib/flags';
import { existsSync, readFileSync } from 'fs';
import { prompt } from 'inquirer';
import { Account, NetworkType, PublicAccount } from 'symbol-sdk';
import { Logger, LoggerFactory, LogType } from '../logger';
import { CustomPreset, PrivateKeySecurityMode } from '../model';
import { BootstrapService, BootstrapUtils, CommandUtils, ConfigLoader, ConfigService, KeyName, Preset } from '../service';

export const assemblies: Record<Preset, { value: string; description: string }[]> = {
    [Preset.bootstrap]: [
        { value: '', description: 'Default: A network with 2 peers, a api, a broker, a mongo db, and a Rest Gateway' },
        { value: 'full', description: 'Full: A complete network with a private Explorer, Faucet and Wallet' },
        { value: 'light', description: 'Light: A light network with a dual, a mongo dn and a rest gateway' },
    ],
    [Preset.mainnet]: [
        { value: 'dual', description: 'Dual Node' },
        { value: 'peer', description: 'Peer Node' },
        { value: 'api', description: 'Api  Node' },
    ],
    [Preset.testnet]: [
        { value: 'dual', description: 'Dual Node' },
        { value: 'peer', description: 'Peer Node' },
        { value: 'api', description: 'Api  Node' },
    ],
};
export enum HttpsOption {
    Native = 'Native',
    Automatic = 'Automatic',
    None = 'None',
}
export enum Network {
    mainnet = 'mainnet',
    testnet = 'testnet',
    localNetwork = 'localNetwork',
}

export interface ProvidedAccounts {
    seeded: boolean;
    main: Account;
    remote: Account;
    vrf: Account;
    transport: Account;
}

export const networkToPreset: Record<Network, Preset> = {
    [Network.localNetwork]: Preset.bootstrap,
    [Network.mainnet]: Preset.mainnet,
    [Network.testnet]: Preset.testnet,
};
export default class WizardCommand extends Command {
    static description = 'An utility command that will help you configuring node!';

    static examples = [`$ symbol-bootstrap wizard`];

    static flags = {
        help: CommandUtils.helpFlag,
        target: CommandUtils.targetFlag,
        password: CommandUtils.passwordFlag,
        noPassword: CommandUtils.noPasswordFlag,
        network: WizardCommand.getNetworkIdFlag(),
        customPreset: WizardCommand.getCustomPresetFile(),
        ready: flags.boolean({
            description: 'If --ready is provided, the command will not ask offline confirmation.',
        }),
        logger: CommandUtils.getLoggerFlag(LogType.Console),
    };
    public static getCustomPresetFile(): IOptionFlag<string> {
        return flags.string({ char: 'c', description: 'The custom preset to be created.', default: 'custom-preset.yml' });
    }
    public static getNetworkIdFlag(): IOptionFlag<Network | undefined> {
        return flags.string({
            description: 'The node or network you want to create',
            options: [Network.mainnet, Network.testnet, Network.localNetwork],
        }) as IOptionFlag<Network | undefined>;
    }

    public async run(): Promise<void> {
        const flags = this.parse(WizardCommand).flags;
        const logger = LoggerFactory.getLogger(flags.logger);
        return new Wizard(logger).execute(flags);
    }
}

export class Wizard {
    constructor(private readonly logger: Logger) {}
    public async execute(flags: {
        noPassword: boolean;
        skipPull?: boolean;
        target: string;
        password: string | undefined;
        network: Network | undefined;
        customPreset: string;
        ready?: boolean;
    }): Promise<void> {
        CommandUtils.showBanner();
        this.logger.info('Welcome to the Symbol Bootstrap wizard! This command will:');
        this.logger.info(' - Guide you through the configuration process.');
        this.logger.info(' - Import or generate private keys.');
        this.logger.info(` - Create a custom preset and show you the way to launch your node!`);
        this.logger.info('');
        const target = flags.target;

        const customPresetFile = flags.customPreset;
        if (existsSync(customPresetFile)) {
            throw new Error(`${customPresetFile} already exist!!! You should move the file somewhere else before overwriting it!`);
        }
        if (existsSync(target)) {
            throw new Error(
                'There is currently a ./target folder here!!!! Have you executed bootstrap already? You should move the folder somewhere else before overwriting it!',
            );
        }

        const network = await this.resolveNetwork(flags.network);
        const preset = networkToPreset[network];
        const assembly = await this.resolveAssembly(preset);
        if (network == Network.localNetwork) {
<<<<<<< HEAD
            console.log('For a local network, just run: ');
            console.log('');
            console.log(`$ symbol-bootstrap start -b ${preset} -a ${assembly}`);
=======
            this.logger.info('For a local network, just run: ');
            this.logger.info('');
            this.logger.info(`$ symbol-bootstrap start -b ${preset}${assembly ? ` -a ${assembly}` : ''}`);
>>>>>>> 88085365
            return;
        }

        if (!flags.skipPull) {
            const service = new BootstrapService(this.logger);
            this.logger.info('\nPulling catapult tools image before asking to go offline...\n');
            ConfigLoader.presetInfoLogged = true;
            await BootstrapUtils.pullImage(
                this.logger,
                service.resolveConfigPreset({
                    ...ConfigService.defaultParams,
                    preset: preset,
                    assembly: assembly,
                    target: target,
                }).symbolServerImage,
            );
        }
        this.logger.info('');
        this.logger.info('');
        if (
            !flags.ready &&
            !(
                await prompt([
                    {
                        name: 'offlineNow',
                        message: `Symbol Bootstrap is about to start working with sensitive information (private keys) so it is highly recommended that you disconnect from the network before continuing. Say YES if you are offline or if you don't care.`,
                        type: 'confirm',
                        default: true,
                    },
                ])
            ).offlineNow
        ) {
            this.logger.info('Come back when you are offline...');
            return;
        }

        this.logger.info('');
        this.logger.info(
            'Symbol bootstrap needs to provide the node with a number of key pairs (Read more at https://docs.symbolplatform.com/concepts/cryptography.html#symbol-keys).',
        );
        this.logger.info(`If you don't know what a key is used for, let Symbol Bootstrap generate a new one for you.`);

        const password = await CommandUtils.resolvePassword(
            this.logger,
            flags.password,
            flags.noPassword,
            CommandUtils.passwordPromptDefaultMessage,
            false,
        );

        const networkType = network === Network.mainnet ? NetworkType.MAIN_NET : NetworkType.TEST_NET;
        const accounts = await this.resolveAllAccounts(networkType);

        this.logger.info('');
        this.logger.info(`These are your node's accounts:`);
        this.logAccount(accounts.main, KeyName.Main, false);
        this.logAccount(accounts.vrf, KeyName.VRF, false);
        this.logAccount(accounts.remote, KeyName.Remote, false);
        this.logAccount(accounts.transport, KeyName.Transport, false);
        this.logger.info('');
        this.logger.info('');

        const httpsOption: HttpsOption = await this.resolveHttpsOptions();

        const symbolHostNameRequired = httpsOption !== HttpsOption.None;
        const host = await this.resolveHost(
            `Enter the public domain name(eg. node-01.mysymbolnodes.com) that's pointing to your outbound host IP ${
                symbolHostNameRequired ? 'This value is required when you are running on HTTPS!' : ''
            }`,
            symbolHostNameRequired,
        );

        const resolveHttpsCustomPreset = async (): Promise<CustomPreset> => {
            if (httpsOption === HttpsOption.Native) {
                const restSSLKeyBase64 = await this.resolveRestSSLKeyAsBase64();
                const restSSLCertificateBase64 = await this.resolveRestSSLCertAsBase64();
                return {
                    gateways: [
                        {
                            restProtocol: 'HTTPS',
                            openPort: 3001,
                            restSSLKeyBase64,
                            restSSLCertificateBase64,
                        },
                    ],
                };
            } else if (httpsOption === HttpsOption.Automatic) {
                return {
                    httpsProxies: [
                        {
                            excludeDockerService: false,
                        },
                    ],
                };
            } else {
                // HttpsOption.None
                this.logger.info(`Warning! You've chosen to proceed with http, which is less secure in comparison to https.`);
                return {};
            }
        };

        const httpsCustomPreset = await resolveHttpsCustomPreset();
        const friendlyName = await this.resolveFriendlyName(host || accounts.main.publicKey.substr(0, 7));
        const privateKeySecurityMode = await this.resolvePrivateKeySecurityMode();
        const voting = await this.isVoting();
        const presetContent: CustomPreset = {
            assembly: assembly,
            preset: preset,
            privateKeySecurityMode: privateKeySecurityMode,
            nodes: [
                {
                    host: host,
                    voting: voting,
                    friendlyName: friendlyName,
                    mainPrivateKey: accounts.main.privateKey,
                    vrfPrivateKey: accounts.vrf.privateKey,
                    remotePrivateKey: accounts.remote.privateKey,
                    transportPrivateKey: accounts.transport.privateKey,
                },
            ],
            ...httpsCustomPreset,
        };

        const defaultParams = ConfigService.defaultParams;
        await BootstrapUtils.writeYaml(customPresetFile, presetContent, password);
        this.logger.info('');
        this.logger.info('');
        this.logger.info(`The Symbol Bootstrap preset file '${customPresetFile}' has been created!!!. Keep this safe!`);
        this.logger.info('');
        this.logger.info(`To decrypt the node's private key, run: `);
        this.logger.info('');
        this.logger.info(`$ symbol-bootstrap decrypt --source ${customPresetFile} --destination plain-custom-preset.yml`);
        this.logger.info('');
        this.logger.info('Remember to delete the plain-custom-preset.yml file after used!!!');

        this.logger.info(
            `You can edit this file to further customize it. Read more https://github.com/nemtech/symbol-bootstrap/blob/main/docs/presetGuides.md`,
        );
<<<<<<< HEAD
        console.log();
        console.log(`Once you have finished the custom preset customization, You can use the 'start' to run the node in this machine:`);
        console.log();
        const targetParam = target !== defaultParams.target ? `-t ${target}` : '';
        console.log(`$ symbol-bootstrap start -c ${customPresetFile} ${targetParam}`);

        console.log();
        console.log(`Alternatively, to create a zip file that can be deployed in your node machine you can use the 'pack' command:`);
        console.log();
        console.log(`$ symbol-bootstrap pack -c ${customPresetFile} ${targetParam}`);
        console.log();
        console.log(
=======
        this.logger.info('');
        this.logger.info(
            `Once you have finished the custom preset customization, You can use the 'start' to run the node in this machine:`,
        );
        this.logger.info('');
        this.logger.info(
            `$ symbol-bootstrap start -p ${network} -a ${assembly} -c ${customPresetFile} ${
                target !== defaultParams.target ? `-t ${target}` : ''
            }`,
        );

        this.logger.info('');
        this.logger.info(`Alternatively, to create a zip file that can be deployed in your node machine you can use the 'pack' command:`);
        this.logger.info('');
        this.logger.info(
            `$ symbol-bootstrap pack -p ${network} -a ${assembly} -c ${customPresetFile} ${
                target !== defaultParams.target ? `-t ${target}` : ''
            }`,
        );
        this.logger.info('');
        this.logger.info(
>>>>>>> 88085365
            `Once the target folder is created, Bootstrap will use the protected and encrypted addresses.yml, and preset.yml in inside the target folder.`,
        );
        this.logger.info(
            'To upgrade your node version or configuration, use the --upgrade parameter in config, compose, start and/or pack. Remember to backup the node`s target folder!',
        );
        this.logger.info(
            'Hint: You can change the configuration of an already created node by proving a new custom preset. This is an experimental feature, backup the target folder before!',
        );
        this.logger.info('');
        this.logger.info('To complete the registration, you need to link your keys (online):');
        this.logger.info('');
        this.logger.info(`$ symbol-bootstrap link --useKnownRestGateways -c ${customPresetFile}`);
        this.logger.info('');
    }
    public logAccount<T extends Account | PublicAccount | undefined>(account: T, keyName: KeyName, showPrivateKeys: boolean): T {
        if (account === undefined) {
            return account;
        }
        const privateKeyText = showPrivateKeys && account instanceof Account ? `\n\tPrivate Key: ${account.privateKey}` : '';
        this.logger.info(` - ${keyName}:\n\tAddress:     ${account.address.plain()}\n\tPublic Key:  ${account.publicKey}${privateKeyText}`);
        return account as T;
    }

    private async resolveAllAccounts(networkType: NetworkType): Promise<ProvidedAccounts> {
        this.logger.info('');
        return {
            seeded: true,
            main: await this.resolveAccountFromSelection(
                networkType,
                KeyName.Main,
                'It holds the tokens required to give the node its importance.',
            ),
            transport: await this.resolveAccountFromSelection(
                networkType,
                KeyName.Transport,
                'It is used by nodes for secure transport over TLS.',
            ),
            vrf: await this.resolveAccountFromSelection(networkType, KeyName.VRF, 'It is required for harvesting.'),
            remote: await this.resolveAccountFromSelection(
                networkType,
                KeyName.Remote,
                'It is used to harvest and collect the rewards on behalf of the main account in remote harvesting.',
            ),
        };
    }

    public async resolveAccountFromSelection(networkType: NetworkType, keyName: KeyName, keyDescription: string): Promise<Account> {
        this.logger.info(`${keyName} Key Pair: ${keyDescription}`);
        while (true) {
            const keyCreationChoices = [];
            keyCreationChoices.push({ name: 'Generating a new account', value: 'generate' });
            keyCreationChoices.push({ name: 'Entering a private key', value: 'manual' });
            const { keyCreationMode } = await prompt([
                {
                    name: 'keyCreationMode',
                    message: `How do you want to create the ${keyName} account:`,
                    type: 'list',
                    default: keyCreationChoices[0].name,
                    choices: keyCreationChoices,
                },
            ]);
            const log = (account: Account, message: string): Account => {
                this.logger.info('');
                this.logger.info(`Using account ${account.address.plain()} for ${keyName} key. ${message}`);
                this.logger.info('');
                return account;
            };
            if (keyCreationMode == 'generate') {
                return log(this.generateAccount(networkType), 'It will be stored in your custom preset. Keep file safe!');
            }
            // manual
            const account = await this.resolveAccount(networkType, keyName);
            if (account) {
                return log(
                    account,
                    'It will be stored in your custom preset. You can recreate the account by providing the private key again!',
                );
            }
        }
    }

    public generateAccount(networkType: NetworkType): Account {
        return Account.generateNewAccount(networkType);
    }

    public async resolveAccount(networkType: NetworkType, keyName: KeyName): Promise<Account | undefined> {
        while (true) {
            const { privateKey } = await prompt([
                {
                    name: 'privateKey',
                    message: `Enter the 64 HEX private key of the ${keyName} account (or press enter to select the option again).`,
                    type: 'password',
                    mask: '*',
                    validate: (value) => {
                        if (!value) {
                            return true;
                        }
                        return CommandUtils.isValidPrivateKey(value);
                    },
                },
            ]);
            if (!privateKey) {
                return undefined;
            } else {
                const enteredAccount = Account.createFromPrivateKey(privateKey, networkType);
                const { ok } = await prompt([
                    {
                        name: 'ok',
                        message: `Is this the expected address ${enteredAccount.address.plain()} to used as ${keyName} account? `,
                        type: 'confirm',
                        default: false,
                    },
                ]);
                if (ok) {
                    return enteredAccount;
                }
            }
        }
    }

    public async resolveNetwork(providedNetwork: Network | undefined): Promise<Network> {
        if (!providedNetwork) {
            this.logger.info('Select type node or network you want to run:\n');
            const responses = await prompt([
                {
                    name: 'network',
                    message: 'Select a network:',
                    type: 'list',
                    default: Network.mainnet,
                    choices: [
                        { name: 'Mainnet Node', value: Network.mainnet },
                        { name: 'Testnet Node', value: Network.testnet },
                        { name: 'Local Network', value: Network.localNetwork },
                    ],
                },
            ]);
            return responses.network;
        }
        return providedNetwork;
    }

    public async resolvePrivateKeySecurityMode(): Promise<PrivateKeySecurityMode> {
        const { mode } = await prompt([
            {
                name: 'mode',
                message: 'Select the type of security you want to use:',
                type: 'list',
                default: PrivateKeySecurityMode.PROMPT_MAIN_TRANSPORT,
                choices: [
                    {
                        name:
                            'PROMPT_MAIN: Bootstrap may ask for the Main private key when doing certificates upgrades. Other keys are encrypted.',
                        value: PrivateKeySecurityMode.PROMPT_MAIN,
                    },
                    {
                        name:
                            'PROMPT_MAIN_TRANSPORT: Bootstrap may ask for the Main and Transport private keys when regenerating certificates. Other keys are encrypted. Recommended for most nodes',
                        value: PrivateKeySecurityMode.PROMPT_MAIN_TRANSPORT,
                    },
                    { name: 'ENCRYPT: All keys are encrypted, only password would be asked', value: PrivateKeySecurityMode.ENCRYPT },
                ],
            },
        ]);
        return mode;
    }

    public async resolveAssembly(preset: Preset): Promise<string> {
        this.logger.info('Select the assembly to be created:\n');
        const responses = await prompt([
            {
                name: 'assembly',
                message: 'Select an assembly:',
                type: 'list',
                default: assemblies[preset][0].value,
                choices: assemblies[preset].map(({ value, description }) => ({
                    value: value,
                    name: description,
                })),
            },
        ]);
        return responses.assembly;
    }

    private async isVoting(): Promise<boolean> {
        this.logger.info(
            'Select whether your Symbol node should be a Voting node. Note: A Voting node requires the main account to hold at least 3 million XYMs. ',
        );
        this.logger.info('If your node does not have enough XYMs its Voting key may not be included. ');
        const { voting } = await prompt([
            {
                name: 'voting',
                message: 'Are you creating a Voting node?',
                type: 'confirm',
                default: false,
            },
        ]);
        return voting;
    }

    public async resolveHost(message: string, required: boolean): Promise<string> {
        const { host } = await prompt([
            {
                name: 'host',
                message: message,
                type: 'input',
                validate: (value) => {
                    if (!required && !value) {
                        return true;
                    }
                    return this.isValidHost(value);
                },
            },
        ]);
        return host || undefined;
    }

    public async resolveRestSSLKeyAsBase64(): Promise<string> {
        return this.resolveFileContent('base64', 'Enter your SSL key file path:', 'Invalid path, cannot find SSL key file!');
    }

    public async resolveRestSSLCertAsBase64(): Promise<string> {
        return this.resolveFileContent(
            'base64',
            'Enter your SSL Certificate file path:',
            'Invalid path, cannot find SSL certificate file!',
        );
    }

    public async resolveFileContent(encoding: string, message: string, notFoundMessage: string): Promise<string> {
        const { value } = await prompt([
            {
                name: 'value',
                message: message,
                type: 'input',
                validate: (value) => {
                    if (!existsSync(value)) {
                        return notFoundMessage;
                    }
                    return true;
                },
            },
        ]);

        return readFileSync(value, encoding);
    }

    // TODO Refactor this
    public isValidHost(input: string): boolean | string {
        if (input.trim() == '') {
            return 'Host is required.';
        }
        if (input.length > 50) {
            return `Input (${input.length}) is larger than 50`;
        }
        const valid = /^(?:(?:25[0-5]|2[0-4][0-9]|[01]?[0-9][0-9]?)\.){3}(?:25[0-5]|2[0-4][0-9]|[01]?[0-9][0-9]?)$|^(?:(?:[a-zA-Z0-9]|[a-zA-Z0-9][a-zA-Z0-9\-]*[a-zA-Z0-9])\.)+(?:[A-Za-z]|[A-Za-z][A-Za-z0-9\-]*[A-Za-z0-9])$|^\s*((([0-9A-Fa-f]{1,4}:){7}([0-9A-Fa-f]{1,4}|:))|(([0-9A-Fa-f]{1,4}:){6}(:[0-9A-Fa-f]{1,4}|((25[0-5]|2[0-4]\d|1\d\d|[1-9]?\d)(\.(25[0-5]|2[0-4]\d|1\d\d|[1-9]?\d)){3})|:))|(([0-9A-Fa-f]{1,4}:){5}(((:[0-9A-Fa-f]{1,4}){1,2})|:((25[0-5]|2[0-4]\d|1\d\d|[1-9]?\d)(\.(25[0-5]|2[0-4]\d|1\d\d|[1-9]?\d)){3})|:))|(([0-9A-Fa-f]{1,4}:){4}(((:[0-9A-Fa-f]{1,4}){1,3})|((:[0-9A-Fa-f]{1,4})?:((25[0-5]|2[0-4]\d|1\d\d|[1-9]?\d)(\.(25[0-5]|2[0-4]\d|1\d\d|[1-9]?\d)){3}))|:))|(([0-9A-Fa-f]{1,4}:){3}(((:[0-9A-Fa-f]{1,4}){1,4})|((:[0-9A-Fa-f]{1,4}){0,2}:((25[0-5]|2[0-4]\d|1\d\d|[1-9]?\d)(\.(25[0-5]|2[0-4]\d|1\d\d|[1-9]?\d)){3}))|:))|(([0-9A-Fa-f]{1,4}:){2}(((:[0-9A-Fa-f]{1,4}){1,5})|((:[0-9A-Fa-f]{1,4}){0,3}:((25[0-5]|2[0-4]\d|1\d\d|[1-9]?\d)(\.(25[0-5]|2[0-4]\d|1\d\d|[1-9]?\d)){3}))|:))|(([0-9A-Fa-f]{1,4}:){1}(((:[0-9A-Fa-f]{1,4}){1,6})|((:[0-9A-Fa-f]{1,4}){0,4}:((25[0-5]|2[0-4]\d|1\d\d|[1-9]?\d)(\.(25[0-5]|2[0-4]\d|1\d\d|[1-9]?\d)){3}))|:))|(:(((:[0-9A-Fa-f]{1,4}){1,7})|((:[0-9A-Fa-f]{1,4}){0,5}:((25[0-5]|2[0-4]\d|1\d\d|[1-9]?\d)(\.(25[0-5]|2[0-4]\d|1\d\d|[1-9]?\d)){3}))|:)))(%.+)?\s*$/.test(
            input,
        );
        return valid ? true : `It's not a valid IP or hostname`;
    }

    public isValidFriendlyName(input: string): boolean | string {
        if (input.trim() == '') {
            return 'Friendly name is required.';
        }
        if (input.length > 30) {
            return `Input (${input.length}) is larger than 30`;
        }
        return true;
    }
    public async resolveFriendlyName(defaultFriendlyName: string): Promise<string> {
        const { friendlyName } = await prompt([
            {
                name: 'friendlyName',
                message: `Enter the friendly name of your node.`,
                type: 'input',
                default: defaultFriendlyName,
                validate: this.isValidFriendlyName,
            },
        ]);
        return friendlyName;
    }

    public async resolveHttpsOptions(): Promise<HttpsOption> {
        // TODO work on these messages, should be concise and clearer
        this.logger.info(
            'Your REST Gateway should be running on HTTPS (which is a secure protocol) so that it can be recognized by the Symbol Explorer.',
        );
        const { value } = await prompt([
            {
                name: 'value',
                message: 'Select your HTTPS setup method:',
                type: 'list',
                default: HttpsOption.Native,
                choices: [
                    { name: 'Native support, I have the SSL certificate and key.', value: HttpsOption.Native },
                    {
                        name: `Automatic, all of your keys and certs will be generated/renewed automatically, using letsencyrpt.`,
                        value: HttpsOption.Automatic,
                    },
                    { name: 'None', value: HttpsOption.None },
                ],
            },
        ]);
        return value;
    }
}<|MERGE_RESOLUTION|>--- conflicted
+++ resolved
@@ -131,15 +131,9 @@
         const preset = networkToPreset[network];
         const assembly = await this.resolveAssembly(preset);
         if (network == Network.localNetwork) {
-<<<<<<< HEAD
-            console.log('For a local network, just run: ');
-            console.log('');
-            console.log(`$ symbol-bootstrap start -b ${preset} -a ${assembly}`);
-=======
             this.logger.info('For a local network, just run: ');
             this.logger.info('');
-            this.logger.info(`$ symbol-bootstrap start -b ${preset}${assembly ? ` -a ${assembly}` : ''}`);
->>>>>>> 88085365
+            this.logger.info(`$ symbol-bootstrap start -b ${preset} -a ${assembly}`);
             return;
         }
 
@@ -278,42 +272,20 @@
         this.logger.info(
             `You can edit this file to further customize it. Read more https://github.com/nemtech/symbol-bootstrap/blob/main/docs/presetGuides.md`,
         );
-<<<<<<< HEAD
-        console.log();
-        console.log(`Once you have finished the custom preset customization, You can use the 'start' to run the node in this machine:`);
-        console.log();
+        this.logger.info('');
+        this.logger.info(
+            `Once you have finished the custom preset customization, You can use the 'start' to run the node in this machine:`,
+        );
+        this.logger.info('');
         const targetParam = target !== defaultParams.target ? `-t ${target}` : '';
-        console.log(`$ symbol-bootstrap start -c ${customPresetFile} ${targetParam}`);
-
-        console.log();
-        console.log(`Alternatively, to create a zip file that can be deployed in your node machine you can use the 'pack' command:`);
-        console.log();
-        console.log(`$ symbol-bootstrap pack -c ${customPresetFile} ${targetParam}`);
-        console.log();
-        console.log(
-=======
-        this.logger.info('');
-        this.logger.info(
-            `Once you have finished the custom preset customization, You can use the 'start' to run the node in this machine:`,
-        );
-        this.logger.info('');
-        this.logger.info(
-            `$ symbol-bootstrap start -p ${network} -a ${assembly} -c ${customPresetFile} ${
-                target !== defaultParams.target ? `-t ${target}` : ''
-            }`,
-        );
+        this.logger.info(`$ symbol-bootstrap start -c ${customPresetFile} ${targetParam}`);
 
         this.logger.info('');
         this.logger.info(`Alternatively, to create a zip file that can be deployed in your node machine you can use the 'pack' command:`);
         this.logger.info('');
-        this.logger.info(
-            `$ symbol-bootstrap pack -p ${network} -a ${assembly} -c ${customPresetFile} ${
-                target !== defaultParams.target ? `-t ${target}` : ''
-            }`,
-        );
-        this.logger.info('');
-        this.logger.info(
->>>>>>> 88085365
+        this.logger.info(`$ symbol-bootstrap pack -c ${customPresetFile} ${targetParam}`);
+        this.logger.info('');
+        this.logger.info(
             `Once the target folder is created, Bootstrap will use the protected and encrypted addresses.yml, and preset.yml in inside the target folder.`,
         );
         this.logger.info(
