--- conflicted
+++ resolved
@@ -78,23 +78,6 @@
     public static readonly VERSION = version;
 
     public static stopProcess = false;
-<<<<<<< HEAD
-
-    public static helpFlag = flags.help({ char: 'h', description: 'It shows the help of this command.' });
-
-    public static targetFlag = flags.string({
-        char: 't',
-        description: 'The target folder where the symbol-bootstrap network is generated',
-        default: BootstrapUtils.defaultTargetFolder,
-    });
-
-    public static passwordFlag = flags.string({
-        description: `A password used to encrypt and decrypted generated addresses.yml and preset.yml files. When providing a password, private keys would be encrypted. Keep this password in a secure place!`,
-        default: '',
-        hidden: true,
-    });
-=======
->>>>>>> d6428f9d
 
     private static onProcessListener = (() => {
         process.on('SIGINT', () => {
