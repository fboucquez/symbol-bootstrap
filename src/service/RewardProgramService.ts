--- conflicted
+++ resolved
@@ -85,12 +85,8 @@
             this.params.maxFee,
             this.params.useKnownRestGateways,
             this.params.ready,
-<<<<<<< HEAD
             this.params.target,
-            presetData,
-=======
             this.configLoader.mergePresets(presetData, customPreset),
->>>>>>> 4af56bdf
             addresses,
             this,
             '1M+',
