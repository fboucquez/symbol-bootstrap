/*
 * Copyright 2022 Fernando Boucquez
 *
 * Licensed under the Apache License, Version 2.0 (the "License");
 * you may not use this file except in compliance with the License.
 * You may obtain a copy of the License at
 *
 *     http://www.apache.org/licenses/LICENSE-2.0
 *
 * Unless required by applicable law or agreed to in writing, software
 * distributed under the License is distributed on an "AS IS" BASIS,
 * WITHOUT WARRANTIES OR CONDITIONS OF ANY KIND, either express or implied.
 * See the License for the specific language governing permissions and
 * limitations under the License.
 */

import { existsSync, writeFileSync } from 'fs';
import { join, resolve } from 'path';
import { Convert, Crypto, NetworkType } from 'symbol-sdk';
import { Logger } from '../logger';
import { CertificatePair } from '../model';
import { AccountResolver } from './';
import { BootstrapUtils } from './BootstrapUtils';
import { KeyName } from './ConfigService';
import { Constants } from './Constants';
import { FileSystemService } from './FileSystemService';
import { RuntimeService } from './RuntimeService';
import { Utils } from './Utils';
import { YamlUtils } from './YamlUtils';

export interface CertificateParams {
    readonly target: string;
    readonly user?: string;
}

export interface CertificateMetadata {
    readonly transportPublicKey: string;
    readonly mainPublicKey: string;
    readonly version: number;
}

export interface NodeCertificates {
    main: CertificatePair;
    transport: CertificatePair;
}

export interface CertificateConfigPreset {
    networkType: NetworkType;
    symbolServerImage: string;
    caCertificateExpirationInDays: number;
    nodeCertificateExpirationInDays: number;
    certificateExpirationWarningInDays: number;
}

export class CertificateService {
    public static NODE_CERTIFICATE_FILE_NAME = 'node.crt.pem';
    public static CA_CERTIFICATE_FILE_NAME = 'ca.cert.pem';
    private static readonly METADATA_VERSION = 1;
    private readonly fileSystemService: FileSystemService;
    private readonly runtimeService: RuntimeService;

    constructor(
        private readonly logger: Logger,
        private readonly accountResolver: AccountResolver,
        protected readonly params: CertificateParams,
    ) {
        this.runtimeService = new RuntimeService(this.logger);
        this.fileSystemService = new FileSystemService(logger);
    }

    public async run(
        presetData: CertificateConfigPreset,
        name: string,
        providedCertificates: NodeCertificates,
        renewIfRequired: boolean,
        customCertFolder?: string,
        randomSerial?: string,
    ): Promise<boolean> {
        const certFolder = customCertFolder || this.fileSystemService.getTargetNodesFolder(this.params.target, false, name, 'cert');
        const metadataFile = join(certFolder, 'metadata.yml');
        if (!(await this.shouldGenerateCertificate(metadataFile, providedCertificates))) {
            const willExpireReport = await this.willCertificateExpire(
                presetData.symbolServerImage,
                certFolder,
                CertificateService.NODE_CERTIFICATE_FILE_NAME,
                presetData.certificateExpirationWarningInDays,
            );

            if (willExpireReport.willExpire) {
                if (renewIfRequired) {
                    this.logger.info(
                        `The ${CertificateService.NODE_CERTIFICATE_FILE_NAME} certificate for node ${name} will expire in less than ${presetData.certificateExpirationWarningInDays} days on ${willExpireReport.expirationDate}. Renewing...`,
                    );
                    await this.createCertificate(true, presetData, certFolder, name, providedCertificates, metadataFile, randomSerial);
                    return true;
                } else {
                    this.logger.warn(
                        `The ${CertificateService.NODE_CERTIFICATE_FILE_NAME} certificate for node ${name} will expire in less than ${presetData.certificateExpirationWarningInDays} days on ${willExpireReport.expirationDate}. You need to renew it.`,
                    );
                    return false;
                }
            } else {
                this.logger.info(
                    `The ${CertificateService.NODE_CERTIFICATE_FILE_NAME} certificate for node ${name} will expire on ${willExpireReport.expirationDate}. No need to renew it yet.`,
                );
                return false;
            }
        } else {
            await this.createCertificate(false, presetData, certFolder, name, providedCertificates, metadataFile, randomSerial);
            return true;
        }
    }

    private async createCertificate(
        renew: boolean,
        presetData: CertificateConfigPreset,
        certFolder: string,
        name: string,
        providedCertificates: NodeCertificates,
        metadataFile: string,
        randomSerial?: string,
    ) {
        const copyFrom = join(Constants.ROOT_FOLDER, 'config', 'cert');
        const networkType = presetData.networkType;

        const mainAccount = await this.accountResolver.resolveAccount(
            networkType,
            providedCertificates.main,
            KeyName.Main,
            name,
            'generating the server CA certificates',
            'Should not generate!',
        );
        const transportAccount = await this.accountResolver.resolveAccount(
            networkType,
            providedCertificates.transport,
            KeyName.Transport,
            name,
            'generating the server Node certificates',
            'Should not generate!',
        );

        if (!renew) {
            this.fileSystemService.deleteFolder(certFolder);
        }

        await this.fileSystemService.mkdir(certFolder);
        const generatedContext = { name };
        await BootstrapUtils.generateConfiguration(generatedContext, copyFrom, certFolder, []);

<<<<<<< HEAD
        BootstrapUtils.createDerFile(mainAccountPrivateKey, join(certFolder, 'ca.der'));
        BootstrapUtils.createDerFile(transportPrivateKey, join(certFolder, 'node.der'));
        await YamlUtils.writeTextFile(
=======
        BootstrapUtils.createDerFile(mainAccount.privateKey, join(certFolder, 'ca.der'));
        BootstrapUtils.createDerFile(transportAccount.privateKey, join(certFolder, 'node.der'));
        await BootstrapUtils.writeTextFile(
>>>>>>> cb17510f
            join(certFolder, 'serial.dat'),
            (randomSerial?.trim() || Convert.uint8ToHex(Crypto.randomBytes(19))).toLowerCase() + '\n',
        );

        const command = this.createCertCommands(
            renew,
            presetData.caCertificateExpirationInDays,
            presetData.nodeCertificateExpirationInDays,
        );
        await YamlUtils.writeTextFile(join(certFolder, 'createNodeCertificates.sh'), command);

        const { stdout, stderr } = await this.runOpenSslCommand(
            presetData.symbolServerImage,
            'bash createNodeCertificates.sh',
            certFolder,
            false,
        );
        if (stdout.indexOf('Certificate Created') < 0) {
            this.logger.info(Utils.secureString(stdout));
            this.logger.error(Utils.secureString(stderr));
            throw new Error('Certificate creation failed. Check the logs!');
        }

        const certificates = CertificateService.getCertificates(stdout);
        if (certificates.length != 2) {
            throw new Error('Certificate creation failed. 2 certificates should have been created but got: ' + certificates.length);
        }
        this.logger.info(renew ? `Certificate for node ${name} renewed` : `Certificate for node ${name} created`);
        const caCertificate = certificates[0];
        const nodeCertificate = certificates[1];

        Utils.validateIsTrue(caCertificate.privateKey === mainAccount.privateKey, 'Invalid ca private key');
        Utils.validateIsTrue(caCertificate.publicKey === providedCertificates.main.publicKey, 'Invalid ca public key');
        Utils.validateIsTrue(nodeCertificate.privateKey === transportAccount.privateKey, 'Invalid Node private key');
        Utils.validateIsTrue(nodeCertificate.publicKey === providedCertificates.transport.publicKey, 'Invalid Node public key');

        const metadata: CertificateMetadata = {
            version: CertificateService.METADATA_VERSION,
            transportPublicKey: providedCertificates.transport.publicKey,
            mainPublicKey: providedCertificates.main.publicKey,
        };
        await YamlUtils.writeYaml(metadataFile, metadata, undefined);
    }

    private async shouldGenerateCertificate(metadataFile: string, providedCertificates: NodeCertificates): Promise<boolean> {
        if (!existsSync(metadataFile)) {
            return true;
        }
        try {
            const metadata = YamlUtils.loadYaml(metadataFile, false) as CertificateMetadata;
            return (
                metadata.mainPublicKey !== providedCertificates.main.publicKey ||
                metadata.transportPublicKey !== providedCertificates.transport.publicKey ||
                metadata.version !== CertificateService.METADATA_VERSION
            );
        } catch (e) {
            this.logger.warn(`Cannot load node certificate metadata from file ${metadataFile}. Error: ${e.message}`, e);
            return true;
        }
    }

    private createCertCommands(renew: boolean, caCertificateExpirationInDays: number, nodeCertificateExpirationInDays: number): string {
        const createCaCertificate = renew
            ? `openssl x509 -in ${CertificateService.CA_CERTIFICATE_FILE_NAME}  -text -noout`
            : `# create CA cert and self-sign it
    openssl req -config ca.cnf -keyform PEM -key ca.key.pem -new -x509 -days ${caCertificateExpirationInDays} -out ${CertificateService.CA_CERTIFICATE_FILE_NAME}
    openssl x509 -in ${CertificateService.CA_CERTIFICATE_FILE_NAME}  -text -noout
    `;
        return `set -e

mkdir new_certs
chmod 700 new_certs
touch index.txt.attr
touch index.txt

# create CA key
cat ca.der | openssl pkey -inform DER -outform PEM -out ca.key.pem
openssl pkey -inform pem -in ca.key.pem -text -noout
openssl pkey -in ca.key.pem -pubout -out ca.pubkey.pem

${createCaCertificate}

# create node key
cat node.der | openssl pkey -inform DER -outform PEM -out node.key.pem
openssl pkey -inform pem -in node.key.pem -text -noout

# create request
openssl req -config node.cnf -key node.key.pem -new -out node.csr.pem
openssl req  -text -noout -verify -in node.csr.pem

### below is done after files are written
# CA side

# sign cert for 375 days
openssl ca -batch -config ca.cnf -days ${nodeCertificateExpirationInDays} -notext -in node.csr.pem -out ${CertificateService.NODE_CERTIFICATE_FILE_NAME}
openssl verify -CAfile ${CertificateService.CA_CERTIFICATE_FILE_NAME} ${CertificateService.NODE_CERTIFICATE_FILE_NAME}

# finally create full crt
cat ${CertificateService.NODE_CERTIFICATE_FILE_NAME} ${CertificateService.CA_CERTIFICATE_FILE_NAME} > node.full.crt.pem

rm createNodeCertificates.sh
rm ca.key.pem
rm ca.der
rm node.der
rm node.csr.pem
rm *.cnf
rm index.txt*
rm serial.dat*
rm -rf new_certs

echo "Certificate Created"
`;
    }

    public async willCertificateExpire(
        symbolServerImage: string,
        certFolder: string,
        certificateFileName: string,
        certificateExpirationWarningInDays: number,
    ): Promise<{ willExpire: boolean; expirationDate: string }> {
        const command = `openssl x509 -enddate -noout -in ${certificateFileName} -checkend ${
            certificateExpirationWarningInDays * 24 * 60 * 60
        }`;
        const { stdout, stderr } = await this.runOpenSslCommand(symbolServerImage, command, certFolder, true);
        const expirationDate = stdout.match('notAfter\\=(.*)\\n')?.[1];
        if (!expirationDate) {
            this.logger.info(Utils.secureString(stdout));
            this.logger.error(Utils.secureString(stderr));
            throw new Error(
                `Cannot validate ${certificateFileName} certificate expiration. Expiration Date cannot be resolved. Check the logs!`,
            );
        }
        if (stdout.indexOf('Certificate will expire') > -1) {
            return {
                willExpire: true,
                expirationDate: expirationDate,
            };
        }
        if (stdout.indexOf('Certificate will not expire') > -1) {
            return {
                willExpire: false,
                expirationDate: expirationDate,
            };
        }
        this.logger.info(Utils.secureString(stdout));
        this.logger.error(Utils.secureString(stderr));
        throw new Error(`Cannot validate ${certificateFileName} certificate expiration. Check the logs!`);
    }

    private async runOpenSslCommand(
        symbolServerImage: string,
        cmd: string,
        certFolder: string,
        ignoreErrors: boolean,
    ): Promise<{
        stdout: string;
        stderr: string;
    }> {
        const userId = await this.runtimeService.resolveDockerUserFromParam(this.params.user);
        const binds = [`${resolve(certFolder)}:/data:rw`];
        const { stdout, stderr } = await this.runtimeService.runImageUsingExec({
            image: symbolServerImage,
            userId: userId,
            workdir: '/data',
            cmds: cmd.split(' '),
            binds: binds,
            ignoreErrors: ignoreErrors,
        });
        return { stdout, stderr };
    }

    public static getCertificates(stdout: string): CertificatePair[] {
        const locations = (string: string, substring: string): number[] => {
            const indexes = [];
            let i = -1;
            while ((i = string.indexOf(substring, i + 1)) >= 0) indexes.push(i);
            return indexes;
        };

        const extractKey = (subtext: string): string => {
            const key = subtext
                .trim()
                .split(':')
                .map((m) => m.trim())
                .join('');
            if (!key || key.length !== 64) {
                throw Error(`SSL Certificate key cannot be loaded from the openssl script. Output: \n${subtext}`);
            }
            return key.toUpperCase();
        };

        const from = 'priv:';
        const middle = 'pub:';
        const to = 'Certificate';

        return locations(stdout, from).map((index) => {
            const privateKey = extractKey(stdout.substring(index + from.length, stdout.indexOf(middle, index)));
            const publicKey = extractKey(stdout.substring(stdout.indexOf(middle, index) + middle.length, stdout.indexOf(to, index)));
            return { privateKey: privateKey, publicKey: publicKey };
        });
    }

    public static createDerFile(privateKey: string, file: string): void {
        writeFileSync(file, Convert.hexToUint8(this.toAns1(privateKey)));
    }
    public static toAns1(privateKey: string): string {
        const prefix = '302e020100300506032b657004220420';
        return `${prefix}${privateKey.toLowerCase()}`;
    }
}<|MERGE_RESOLUTION|>--- conflicted
+++ resolved
@@ -148,15 +148,9 @@
         const generatedContext = { name };
         await BootstrapUtils.generateConfiguration(generatedContext, copyFrom, certFolder, []);
 
-<<<<<<< HEAD
-        BootstrapUtils.createDerFile(mainAccountPrivateKey, join(certFolder, 'ca.der'));
-        BootstrapUtils.createDerFile(transportPrivateKey, join(certFolder, 'node.der'));
-        await YamlUtils.writeTextFile(
-=======
         BootstrapUtils.createDerFile(mainAccount.privateKey, join(certFolder, 'ca.der'));
         BootstrapUtils.createDerFile(transportAccount.privateKey, join(certFolder, 'node.der'));
         await BootstrapUtils.writeTextFile(
->>>>>>> cb17510f
             join(certFolder, 'serial.dat'),
             (randomSerial?.trim() || Convert.uint8ToHex(Crypto.randomBytes(19))).toLowerCase() + '\n',
         );
