--- conflicted
+++ resolved
@@ -89,8 +89,6 @@
     ): Promise<void> {
         const copyFrom = `${this.root}/config/cert`;
         const certFolder = customCertFolder || BootstrapUtils.getTargetNodesFolder(this.params.target, false, name, 'cert');
-<<<<<<< HEAD
-=======
 
         const metadataFile = join(certFolder, 'metadata.yml');
 
@@ -99,7 +97,6 @@
             return;
         }
         await BootstrapUtils.deleteFolder(certFolder);
->>>>>>> 89e09316
         await BootstrapUtils.mkdir(certFolder);
         const newCertsFolder = join(certFolder, 'new_certs');
         await BootstrapUtils.mkdir(newCertsFolder);
