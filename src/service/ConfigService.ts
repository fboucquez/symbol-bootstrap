--- conflicted
+++ resolved
@@ -316,30 +316,15 @@
         const brokerConfig = BootstrapUtils.getTargetNodesFolder(this.params.target, false, name, 'broker-config');
         const nodePreset = (presetData.nodes || [])[index];
 
-<<<<<<< HEAD
-        const nodePrivateKey = await CommandUtils.resolvePrivateKey(
-            presetData.networkType,
-            account.transport,
-            KeyName.Transport,
-            account.name,
-        );
         const harvesterSigningPrivateKey = nodePreset.harvesting
             ? await CommandUtils.resolvePrivateKey(
                   presetData.networkType,
                   account.remote || account.main,
                   account.remote ? KeyName.Remote : KeyName.Main,
                   account.name,
+                  'storing the harvesterSigningPrivateKey in the server properties',
               )
             : '';
-        const harvesterVrfPrivateKey = await CommandUtils.resolvePrivateKey(presetData.networkType, account.vrf, KeyName.VRF, account.name);
-=======
-        const harvesterSigningPrivateKey = await CommandUtils.resolvePrivateKey(
-            presetData.networkType,
-            account.remote || account.main,
-            account.remote ? KeyName.Remote : KeyName.Main,
-            account.name,
-            'storing the harvesterSigningPrivateKey in the server properties',
-        );
         const harvesterVrfPrivateKey = await CommandUtils.resolvePrivateKey(
             presetData.networkType,
             account.vrf,
@@ -347,7 +332,6 @@
             account.name,
             'storing the harvesterVrfPrivateKey in the server properties',
         );
->>>>>>> 92ee1945
 
         const generatedContext = {
             name: name,
