/*
 * Copyright 2022 Fernando Boucquez
 *
 * Licensed under the Apache License, Version 2.0 (the "License");
 * you may not use this file except in compliance with the License.
 * You may obtain a copy of the License at
 *
 *     http://www.apache.org/licenses/LICENSE-2.0
 *
 * Unless required by applicable law or agreed to in writing, software
 * distributed under the License is distributed on an "AS IS" BASIS,
 * WITHOUT WARRANTIES OR CONDITIONS OF ANY KIND, either express or implied.
 * See the License for the specific language governing permissions and
 * limitations under the License.
 */

import * as fs from 'fs';
import { copyFileSync, existsSync } from 'fs';
import * as _ from 'lodash';
import { join } from 'path';
import {
    AccountKeyLinkTransaction,
    Convert,
    Deadline,
    LinkAction,
    NamespaceId,
    Transaction,
    TransactionMapping,
    UInt64,
    VotingKeyLinkTransaction,
    VrfKeyLinkTransaction,
} from 'symbol-sdk';
import { Logger } from '../logger';
import { Addresses, ConfigPreset, CustomPreset, GatewayConfigPreset, NodeAccount, PeerInfo } from '../model';
import { AccountResolver, DefaultAccountResolver } from './AccountResolver';
import { AddressesService } from './AddressesService';
import { BootstrapUtils, KnownError, Password } from './BootstrapUtils';
<<<<<<< HEAD
import { CertificateService } from './CertificateService';
=======
import { CertificateService, RenewMode } from './CertificateService';
import { CommandUtils } from './CommandUtils';
>>>>>>> 0431581c
import { ConfigLoader } from './ConfigLoader';
import { ConfigurationUtils } from './ConfigurationUtils';
import { Constants } from './Constants';
import { CryptoUtils } from './CryptoUtils';
import { FileSystemService } from './FileSystemService';
import { NemgenService } from './NemgenService';
import { RemoteNodeService } from './RemoteNodeService';
import { ReportParams, ReportService } from './ReportService';
import { VotingParams, VotingService } from './VotingService';
import { YamlUtils } from './YamlUtils';

/**
 * Defined presets.
 */
export enum Preset {
    bootstrap = 'bootstrap',
    testnet = 'testnet',
    mainnet = 'mainnet',
}

export enum Assembly {
    api = 'api',
    demo = 'demo',
    dual = 'dual',
    multinode = 'multinode',
    peer = 'peer',
}

export const defaultAssembly: Record<string, string> = {
    [Preset.bootstrap]: Assembly.multinode,
};

export enum KeyName {
    Main = 'Main',
    Remote = 'Remote',
    Transport = 'Transport',
    Voting = 'Voting',
    VRF = 'VRF',
    NemesisAccount = 'Nemesis Account',
    ServiceProvider = 'Service Provider',
}

export interface ConfigParams extends VotingParams, ReportParams {
    report: boolean;
    reset: boolean;
    upgrade: boolean;
    workingDir: string;
    offline?: boolean;
    preset?: string;
    target: string;
    password?: string;
    user: string;
    assembly?: string;
    customPreset?: string;
    customPresetObject?: CustomPreset;
    accountResolver: AccountResolver;
}

export interface ConfigResult {
    addresses: Addresses;
    presetData: ConfigPreset;
}

export class ConfigService {
    public static defaultParams: ConfigParams = {
        target: Constants.defaultTargetFolder,
        workingDir: Constants.defaultWorkingDir,
        report: false,
        offline: false,
        reset: false,
        upgrade: false,
        user: Constants.CURRENT_USER,
        accountResolver: new DefaultAccountResolver(),
    };
    private readonly configLoader: ConfigLoader;
    private readonly fileSystemService: FileSystemService;
    private readonly addressesService: AddressesService;

    constructor(private readonly logger: Logger, private readonly params: ConfigParams) {
        this.configLoader = new ConfigLoader(logger);
        this.fileSystemService = new FileSystemService(logger);
        this.addressesService = new AddressesService(logger, params.accountResolver);
    }

    public resolveConfigPreset(password: Password): ConfigPreset {
        const target = this.params.target;
        const presetLocation = this.configLoader.getGeneratedPresetLocation(target);
        if (fs.existsSync(presetLocation) && !this.params.upgrade) {
            return this.configLoader.loadExistingPresetData(target, password);
        }
        const oldPresetData = this.configLoader.loadExistingPresetDataIfPreset(target, password);
        return this.resolveCurrentPresetData(oldPresetData, password);
    }

    public async run(): Promise<ConfigResult> {
        const target = this.params.target;
        try {
            if (this.params.reset) {
                this.fileSystemService.deleteFolder(target);
            }
            const presetLocation = this.configLoader.getGeneratedPresetLocation(target);
            const addressesLocation = this.configLoader.getGeneratedAddressLocation(target);
            const password = this.params.password;
            if (fs.existsSync(presetLocation) && !this.params.upgrade) {
                this.logger.info(
                    `The generated preset ${presetLocation} already exist, ignoring configuration. (run -r to reset or --upgrade to upgrade)`,
                );
                const presetData = this.configLoader.loadExistingPresetData(target, password);
                const addresses = this.configLoader.loadExistingAddresses(target, password);
                if (this.params.report) {
                    await new ReportService(this.logger, this.params).run(presetData);
                }
                return { presetData, addresses };
            }

            const oldPresetData = this.configLoader.loadExistingPresetDataIfPreset(target, password);
            if (oldPresetData) {
                // HACK! https://github.com/symbol/symbol-bootstrap/pull/270 would fix this!
                delete oldPresetData.knownPeers;
                delete oldPresetData.knownRestGateways;
            }
            const oldAddresses = this.configLoader.loadExistingAddressesIfPreset(target, password);

            if (oldAddresses && !oldPresetData) {
                throw new KnownError(`Configuration cannot be upgraded without a previous ${presetLocation} file. (run -r to reset)`);
            }

            if (!oldAddresses && oldPresetData) {
                throw new KnownError(`Configuration cannot be upgraded without a previous ${addressesLocation} file. (run -r to reset)`);
            }

            if (oldAddresses && oldPresetData) {
                this.logger.info('Upgrading configuration...');
            }

            const presetData: ConfigPreset = this.resolveCurrentPresetData(oldPresetData, password);
            const addresses = await this.addressesService.resolveAddresses(oldAddresses, oldPresetData, presetData);

            const privateKeySecurityMode = CryptoUtils.getPrivateKeySecurityMode(presetData.privateKeySecurityMode);
            await this.fileSystemService.mkdir(target);

            const remoteNodeService = new RemoteNodeService(this.logger, presetData, this.params.offline);

            this.cleanUpConfiguration(presetData);
            await this.generateNodeCertificates(presetData, addresses);
            await this.generateNodes(presetData, addresses, remoteNodeService);
            await this.generateGateways(presetData);
            await this.generateExplorers(presetData, remoteNodeService);
            const isUpgrade = !!oldPresetData || !!oldAddresses;
            await this.resolveNemesis(presetData, addresses, isUpgrade);
            await this.copyNemesis(addresses);
            if (this.params.report) {
                await new ReportService(this.logger, this.params).run(presetData);
            }
            await YamlUtils.writeYaml(
                addressesLocation,
                CryptoUtils.removePrivateKeysAccordingToSecurityMode(addresses, privateKeySecurityMode),
                password,
            );
            await YamlUtils.writeYaml(presetLocation, CryptoUtils.removePrivateKeys(presetData), password);
            this.logger.info(`Configuration generated.`);
            return { presetData, addresses };
        } catch (e) {
            if (e.known) {
                this.logger.error(e.message);
            } else {
                this.logger.error(`Unknown error generating the configuration. ${e.message}`, e);
                this.logger.error(`The target folder '${target}' should be deleted!!!`);
            }
            throw e;
        }
    }

    private resolveCurrentPresetData(oldPresetData: ConfigPreset | undefined, password: Password) {
        return this.configLoader.createPresetData({
            ...this.params,
            workingDir: this.params.workingDir,
            password: password,
            oldPresetData,
        });
    }

    private async copyNemesis(addresses: Addresses) {
        const target = this.params.target;
        const nemesisSeedFolder = this.fileSystemService.getTargetNemesisFolder(target, false, 'seed');
        await this.fileSystemService.validateSeedFolder(nemesisSeedFolder, `Invalid final seed folder ${nemesisSeedFolder}`);
        await Promise.all(
            (addresses.nodes || []).map(async (account) => {
                const name = account.name;
                const dataFolder = this.fileSystemService.getTargetNodesFolder(target, false, name, 'data');
                await this.fileSystemService.mkdir(dataFolder);
                const seedFolder = this.fileSystemService.getTargetNodesFolder(target, false, name, 'seed');
                await this.fileSystemService.copyDir(nemesisSeedFolder, seedFolder);
            }),
        );
    }

    private async resolveNemesis(presetData: ConfigPreset, addresses: Addresses, isUpgrade: boolean): Promise<void> {
        const target = this.params.target;
        const nemesisSeedFolder = this.fileSystemService.getTargetNemesisFolder(target, false, 'seed');
        await this.fileSystemService.mkdir(nemesisSeedFolder);
        if (ConfigurationUtils.shouldCreateNemesis(presetData)) {
            if (isUpgrade) {
                this.logger.info('Nemesis data cannot be generated when upgrading...');
            } else {
                this.fileSystemService.deleteFolder(nemesisSeedFolder);
                await this.fileSystemService.mkdir(nemesisSeedFolder);
                await this.generateNemesisConfig(presetData, addresses);
                await this.fileSystemService.validateSeedFolder(nemesisSeedFolder, `Is the generated nemesis seed a valid seed folder?`);
            }
            return;
        }
        if (isUpgrade) {
            this.logger.info('Upgrading genesis on upgrade!');
        }

        const resolvePresetNemesisSeedFolder = (): string | undefined => {
            if (!presetData.nemesisSeedFolder) {
                return undefined;
            }
            return BootstrapUtils.resolveWorkingDirPath(this.params.workingDir, presetData.nemesisSeedFolder);
        };

        const presetNemesisSeedFolder = resolvePresetNemesisSeedFolder();
        if (presetNemesisSeedFolder) {
            await this.fileSystemService.validateSeedFolder(
                presetNemesisSeedFolder,
                `Is the provided preset nemesisSeedFolder: ${presetNemesisSeedFolder} a valid seed folder?`,
            );
            this.logger.info(`Using custom nemesis seed folder in ${presetNemesisSeedFolder}`);
            this.fileSystemService.deleteFolder(nemesisSeedFolder);
            await this.fileSystemService.mkdir(nemesisSeedFolder);
            await this.fileSystemService.copyDir(presetNemesisSeedFolder, nemesisSeedFolder);
            await this.fileSystemService.validateSeedFolder(
                nemesisSeedFolder,
                `Is the ${presetData.preset} preset default seed a valid seed folder?`,
            );
            return;
        }
        if (YamlUtils.isYmlFile(presetData.preset)) {
            throw new KnownError(`Seed for preset ${presetData.preset} could not be found. Please provide 'nemesisSeedFolder'!`);
        } else {
            const networkNemesisSeed = join(Constants.ROOT_FOLDER, 'presets', presetData.preset, 'seed');
            if (existsSync(networkNemesisSeed)) {
                this.fileSystemService.deleteFolder(nemesisSeedFolder);
                await this.fileSystemService.mkdir(nemesisSeedFolder);
                await this.fileSystemService.copyDir(networkNemesisSeed, nemesisSeedFolder);
                await this.fileSystemService.validateSeedFolder(
                    nemesisSeedFolder,
                    `Is the ${presetData.preset} preset default seed a valid seed folder?`,
                );
                return;
            }
            this.logger.warn(`Seed for preset ${presetData.preset} could not be found in ${networkNemesisSeed}`);
            throw new Error('Seed could not be found!!!!');
        }
    }

    private async generateNodes(presetData: ConfigPreset, addresses: Addresses, remoteNodeService: RemoteNodeService): Promise<void> {
        const currentFinalizationEpoch = await remoteNodeService.resolveCurrentFinalizationEpoch();
        const externalPeers: PeerInfo[] = await remoteNodeService.getPeerInfos();
        const localPeers: PeerInfo[] = (presetData.nodes || []).map((nodePresetData, index) => {
            const node = (addresses.nodes || [])[index];
            return {
                publicKey: node.main.publicKey,
                endpoint: {
                    host: nodePresetData.host || '',
                    port: 7900,
                },
                metadata: {
                    name: nodePresetData.friendlyName || '',
                    roles: ConfigurationUtils.resolveRoles(nodePresetData),
                },
            };
        });
        const allPeers = _.uniqBy([...externalPeers, ...localPeers], (p) => p.publicKey);
        await Promise.all(
            (addresses.nodes || []).map((account, index) =>
                this.generateNodeConfiguration(account, index, presetData, currentFinalizationEpoch, allPeers),
            ),
        );
    }

    private async generateNodeCertificates(presetData: ConfigPreset, addresses: Addresses): Promise<void> {
        await Promise.all(
            (addresses.nodes || []).map((account) => {
                const providedCertificates = {
                    main: account.main,
                    transport: account.transport,
                };
<<<<<<< HEAD
                return new CertificateService(this.logger, this.params.accountResolver, this.params).run(
                    presetData,
                    account.name,
                    providedCertificates,
                    false,
=======
                return new CertificateService(this.logger, this.params).run(
                    presetData,
                    account.name,
                    providedCertificates,
                    RenewMode.ONLY_WARNING,
>>>>>>> 0431581c
                );
            }),
        );
    }

    private async generateNodeConfiguration(
        account: NodeAccount,
        index: number,
        presetData: ConfigPreset,
        currentFinalizationEpoch: number | undefined,
        knownPeers: PeerInfo[],
    ) {
        const copyFrom = join(Constants.ROOT_FOLDER, 'config', 'node');
        const name = account.name;

        const serverConfig = this.fileSystemService.getTargetNodesFolder(this.params.target, false, name, 'server-config');
        const brokerConfig = this.fileSystemService.getTargetNodesFolder(this.params.target, false, name, 'broker-config');
        const dataFolder = this.fileSystemService.getTargetNodesFolder(this.params.target, false, name, 'data');
        await this.fileSystemService.mkdir(dataFolder);

        const nodePreset = (presetData.nodes || [])[index];

        const harvestingKeyName = account.remote ? KeyName.Remote : KeyName.Main;
        const harvestingAccount = account.remote || account.main;
        const harvesterSigningAccount = nodePreset.harvesting
            ? await this.params.accountResolver.resolveAccount(
                  presetData.networkType,
                  harvestingAccount,
                  harvestingKeyName,
                  account.name,
                  'storing the harvesterSigningPrivateKey in the server properties',
                  'Should not generate!',
              )
            : undefined;
        const harvesterVrf = nodePreset.harvesting
            ? await this.params.accountResolver.resolveAccount(
                  presetData.networkType,
                  account.vrf,
                  KeyName.VRF,
                  account.name,
                  'storing the harvesterVrfPrivateKey in the server properties',
                  'Should not generate!',
              )
            : undefined;

        const beneficiaryAddress = nodePreset.beneficiaryAddress || presetData.beneficiaryAddress;
        const generatedContext = {
            name: name,
            friendlyName: nodePreset?.friendlyName || account.friendlyName,
            harvesterSigningPrivateKey: harvesterSigningAccount?.privateKey || '',
            harvesterVrfPrivateKey: harvesterVrf?.privateKey || '',
            unfinalizedBlocksDuration: nodePreset.voting
                ? presetData.votingUnfinalizedBlocksDuration
                : presetData.nonVotingUnfinalizedBlocksDuration,
            beneficiaryAddress: beneficiaryAddress == undefined ? account.main.address : beneficiaryAddress,
            roles: ConfigurationUtils.resolveRoles(nodePreset),
        };
        const templateContext: any = { ...presetData, ...generatedContext, ...nodePreset };
        const excludeFiles: string[] = [];

        // Exclude files depending on the enabled extensions. To complete...
        if (!templateContext.harvesting) {
            excludeFiles.push('config-harvesting.properties');
        }
        if (!templateContext.networkheight) {
            excludeFiles.push('config-networkheight.properties');
        }

        const serverRecoveryConfig = {
            addressextractionRecovery: false,
            mongoRecovery: false,
            zeromqRecovery: false,
            filespoolingRecovery: true,
            hashcacheRecovery: true,
        };

        const brokerRecoveryConfig = {
            addressextractionRecovery: true,
            mongoRecovery: true,
            zeromqRecovery: true,
            filespoolingRecovery: false,
            hashcacheRecovery: true,
        };

        this.logger.info(`Generating ${name} server configuration`);
        await BootstrapUtils.generateConfiguration({ ...serverRecoveryConfig, ...templateContext }, copyFrom, serverConfig, excludeFiles);

        const isPeer = (nodePresetData: PeerInfo): boolean => nodePresetData.metadata.roles.includes('Peer');
        const peers = knownPeers.filter((peer) => isPeer(peer) && peer.publicKey != account.main.publicKey);
        const peersP2PFile = await this.generateP2PFile(
            peers,
            presetData.peersP2PListLimit,
            serverConfig,
            `this file contains a list of peers`,
            'peers-p2p.json',
        );

        const isApi = (nodePresetData: PeerInfo): boolean => nodePresetData.metadata.roles.includes('Api');
        const apiPeers = knownPeers.filter((peer) => isApi(peer) && peer.publicKey != account.main.publicKey);
        const peersApiFile = await this.generateP2PFile(
            apiPeers,
            presetData.peersApiListLimit,
            serverConfig,
            `this file contains a list of api peers`,
            'peers-api.json',
        );

        if (!peers.length && !apiPeers.length) {
            this.logger.warn('The peer lists could not be resolved. peers-p2p.json and peers-api.json are empty!');
        }
        if (nodePreset.brokerName) {
            this.logger.info(`Generating ${nodePreset.brokerName} broker configuration`);
            await BootstrapUtils.generateConfiguration(
                { ...brokerRecoveryConfig, ...templateContext },
                copyFrom,
                brokerConfig,
                excludeFiles,
            );
            copyFileSync(peersP2PFile, join(join(brokerConfig, 'resources', 'peers-p2p.json')));
            copyFileSync(peersApiFile, join(join(brokerConfig, 'resources', 'peers-api.json')));
        }

        await new VotingService(this.logger, this.params).run(
            presetData,
            account,
            nodePreset,
            currentFinalizationEpoch,
            undefined,
            ConfigurationUtils.shouldCreateNemesis(presetData),
        );
    }

    private async generateP2PFile(knownPeers: PeerInfo[], listLimit: number, outputFolder: string, info: string, jsonFileName: string) {
        const data = {
            _info: info,
            knownPeers: knownPeers.length > listLimit ? _.sampleSize(knownPeers, listLimit) : knownPeers,
        };
        const peerFile = join(outputFolder, `resources`, jsonFileName);
        await fs.promises.writeFile(peerFile, JSON.stringify(data, null, 2));
        await fs.promises.chmod(peerFile, 0o600);
        return peerFile;
    }

    private async generateNemesisConfig(presetData: ConfigPreset, addresses: Addresses) {
        if (!presetData.nemesis) {
            throw new Error('nemesis must not be defined!');
        }
        const target = this.params.target;
        const nemesisWorkingDir = this.fileSystemService.getTargetNemesisFolder(target, false);
        const transactionsDirectory = join(nemesisWorkingDir, presetData.nemesis.transactionsDirectory || presetData.transactionsDirectory);
        await this.fileSystemService.mkdir(transactionsDirectory);
        const copyFrom = join(Constants.ROOT_FOLDER, `config`, `nemesis`);
        const moveTo = join(nemesisWorkingDir, `server-config`);
        const templateContext = { ...(presetData as any), addresses };
        const nodes = (addresses.nodes || []).filter((n, index) => !presetData.nodes?.[index]?.excludeFromNemesis);

        await Promise.all(nodes.filter((n) => n.vrf).map((n) => this.createVrfTransaction(transactionsDirectory, presetData, n)));
        await Promise.all(
            nodes.filter((n) => n.remote).map((n) => this.createAccountKeyLinkTransaction(transactionsDirectory, presetData, n)),
        );
        await Promise.all(nodes.map((n) => this.createVotingKeyTransactions(transactionsDirectory, presetData, n)));

        if (presetData.nemesis.transactions) {
            const transactionHashes: string[] = [];
            const transactions = (
                await Promise.all(
                    Object.entries(presetData.nemesis.transactions || {})
                        .map(([key, payload]) => {
                            const transactionHash = Transaction.createTransactionHash(
                                payload,
                                Array.from(Convert.hexToUint8(presetData.nemesisGenerationHashSeed)),
                            );
                            if (transactionHashes.indexOf(transactionHash) > -1) {
                                this.logger.warn(`Transaction ${key} wth hash ${transactionHash} already exist. Excluded from folder.`);
                                return undefined;
                            }
                            transactionHashes.push(transactionHash);
                            return this.storeTransaction(transactionsDirectory, key, payload);
                        })
                        .filter((p) => p),
                )
            ).filter((p) => p);
            this.logger.info(`Found ${transactions.length} provided in transactions.`);
        }

        await BootstrapUtils.generateConfiguration(templateContext, copyFrom, moveTo);
        await new NemgenService(this.logger, this.params).run(presetData);
    }

    private async createVrfTransaction(transactionsDirectory: string, presetData: ConfigPreset, node: NodeAccount): Promise<Transaction> {
        if (!node.vrf) {
            throw new Error('VRF keys should have been generated!!');
        }
        if (!node.main) {
            throw new Error('Main keys should have been generated!!');
        }
        const deadline = Deadline.createFromDTO('1');
        const vrf = VrfKeyLinkTransaction.create(deadline, node.vrf.publicKey, LinkAction.Link, presetData.networkType, UInt64.fromUint(0));
        const account = await this.params.accountResolver.resolveAccount(
            presetData.networkType,
            node.main,
            KeyName.Main,
            node.name,
            'creating the vrf key link transactions',
            'Should not generate!',
        );
        const signedTransaction = account.sign(vrf, presetData.nemesisGenerationHashSeed);
        return this.storeTransaction(transactionsDirectory, `vrf_${node.name}`, signedTransaction.payload);
    }

    private async createAccountKeyLinkTransaction(
        transactionsDirectory: string,
        presetData: ConfigPreset,
        node: NodeAccount,
    ): Promise<Transaction> {
        if (!node.remote) {
            throw new Error('Remote keys should have been generated!!');
        }
        if (!node.main) {
            throw new Error('Main keys should have been generated!!');
        }
        const deadline = Deadline.createFromDTO('1');
        const akl = AccountKeyLinkTransaction.create(
            deadline,
            node.remote.publicKey,
            LinkAction.Link,
            presetData.networkType,
            UInt64.fromUint(0),
        );
        const account = await this.params.accountResolver.resolveAccount(
            presetData.networkType,
            node.main,
            KeyName.Main,
            node.name,
            'creating the account link transactions',
            'Should not generate!',
        );
        const signedTransaction = account.sign(akl, presetData.nemesisGenerationHashSeed);
        return this.storeTransaction(transactionsDirectory, `remote_${node.name}`, signedTransaction.payload);
    }

    private async createVotingKeyTransactions(
        transactionsDirectory: string,
        presetData: ConfigPreset,
        node: NodeAccount,
    ): Promise<Transaction[]> {
        const votingFiles = node.voting || [];
        const account = await this.params.accountResolver.resolveAccount(
            presetData.networkType,
            node.main,
            KeyName.Main,
            node.name,
            'creating the voting key link transactions',
            'Should not generate!',
        );
        return Promise.all(
            votingFiles.map(async (votingFile) => {
                const voting = VotingKeyLinkTransaction.create(
                    Deadline.createFromDTO('1'),
                    votingFile.publicKey,
                    votingFile.startEpoch,
                    votingFile.endEpoch,
                    LinkAction.Link,
                    presetData.networkType,
                    1,
                    UInt64.fromUint(0),
                );
                const signedTransaction = account.sign(voting, presetData.nemesisGenerationHashSeed);
                return this.storeTransaction(transactionsDirectory, `voting_${node.name}`, signedTransaction.payload);
            }),
        );
    }

    private async storeTransaction(transactionsDirectory: string, name: string, payload: string): Promise<Transaction> {
        const transaction = TransactionMapping.createFromPayload(payload);
        await fs.promises.writeFile(`${transactionsDirectory}/${name}.bin`, Convert.hexToUint8(payload));
        return transaction as Transaction;
    }

    private generateGateways(presetData: ConfigPreset) {
        return Promise.all(
            (presetData.gateways || []).map(async (gatewayPreset, index: number) => {
                const copyFrom = join(Constants.ROOT_FOLDER, 'config', 'rest-gateway');
                const generatedContext: Partial<GatewayConfigPreset> = {
                    restDeploymentToolVersion: Constants.VERSION,
                    restDeploymentToolLastUpdatedDate: new Date().toISOString().slice(0, 10),
                };
                const templateContext = { ...generatedContext, ...presetData, ...gatewayPreset };
                const name = templateContext.name || `rest-gateway-${index}`;
                const moveTo = this.fileSystemService.getTargetGatewayFolder(this.params.target, false, name);
                await BootstrapUtils.generateConfiguration(templateContext, copyFrom, moveTo);
                const apiNodeConfigFolder = this.fileSystemService.getTargetNodesFolder(
                    this.params.target,
                    false,
                    gatewayPreset.apiNodeName,
                    'server-config',
                    'resources',
                );
                const apiNodeCertFolder = this.fileSystemService.getTargetNodesFolder(
                    this.params.target,
                    false,
                    gatewayPreset.apiNodeName,
                    'cert',
                );
                await BootstrapUtils.generateConfiguration(
                    {},
                    apiNodeConfigFolder,
                    join(moveTo, 'api-node-config'),
                    [],
                    ['config-network.properties', 'config-node.properties'],
                );
                await BootstrapUtils.generateConfiguration(
                    {},
                    apiNodeCertFolder,
                    join(moveTo, 'api-node-config', 'cert'),
                    [],
                    ['node.crt.pem', 'node.key.pem', 'ca.cert.pem'],
                );

                if (gatewayPreset.restProtocol === 'HTTPS') {
                    if (gatewayPreset.restSSLKeyBase64 && gatewayPreset.restSSLCertificateBase64) {
                        fs.writeFileSync(join(moveTo, presetData.restSSLKeyFileName), gatewayPreset.restSSLKeyBase64, 'base64');
                        fs.writeFileSync(
                            join(moveTo, presetData.restSSLCertificateFileName),
                            gatewayPreset.restSSLCertificateBase64,
                            'base64',
                        );
                    } else {
                        if (
                            !existsSync(join(moveTo, presetData.restSSLKeyFileName)) &&
                            !existsSync(join(moveTo, presetData.restSSLCertificateFileName))
                        ) {
                            throw new KnownError(
                                `Native SSL is enabled but restSSLKeyBase64 or restSSLCertificateBase64 properties are not found in the custom-preset file! Either use 'symbol-bootstrap wizard' command to fill those properties in the custom-preset or make sure you copy your SSL key and cert files to ${moveTo} folder.`,
                            );
                        } else {
                            this.logger.info(
                                `Native SSL certificates for gateway ${gatewayPreset.name} have been previously provided. Reusing...`,
                            );
                        }
                    }
                }
            }),
        );
    }

    private resolveCurrencyName(presetData: ConfigPreset): string {
        const mosaicPreset = presetData.nemesis?.mosaics?.[0];
        const currencyName = mosaicPreset?.name;
        if (!currencyName) {
            throw new Error('Currency name could not be resolved!!');
        }
        return currencyName;
    }

    private generateExplorers(presetData: ConfigPreset, remoteNodeService: RemoteNodeService) {
        return Promise.all(
            (presetData.explorers || []).map(async (explorerPreset, index: number) => {
                const copyFrom = join(Constants.ROOT_FOLDER, 'config', 'explorer');
                const fullName = `${presetData.baseNamespace}.${this.resolveCurrencyName(presetData)}`;
                const namespaceId = new NamespaceId(fullName);
                const { restNodes, defaultNode } = await this.resolveRests(presetData, remoteNodeService);
                const templateContext = {
                    namespaceName: fullName,
                    namespaceId: namespaceId.toHex(),
                    restNodes: restNodes,
                    defaultNode: defaultNode,
                    ...presetData,
                    ...explorerPreset,
                };
                const name = templateContext.name || `explorer-${index}`;
                const moveTo = this.fileSystemService.getTargetFolder(this.params.target, false, Constants.targetExplorersFolder, name);
                await BootstrapUtils.generateConfiguration(templateContext, copyFrom, moveTo);
            }),
        );
    }

    private async resolveRests(
        presetData: ConfigPreset,
        remoteNodeService: RemoteNodeService,
    ): Promise<{ restNodes: string[]; defaultNode: string }> {
        const restNodes: string[] = [];
        presetData.gateways?.forEach((restService) => {
            const nodePreset = presetData.nodes?.find((g) => g.name == restService.apiNodeName);
            restNodes.push(`http://${restService.host || nodePreset?.host || 'localhost'}:3000`);
        });
        restNodes.push(...(await remoteNodeService.getRestUrls()));
        return { restNodes: _.uniq(restNodes), defaultNode: restNodes[0] || 'http://localhost:3000' };
    }

    private cleanUpConfiguration(presetData: ConfigPreset) {
        const target = this.params.target;
        (presetData.nodes || []).forEach(({ name }) => {
            const serverConfigFolder = this.fileSystemService.getTargetNodesFolder(target, false, name, 'server-config');
            this.fileSystemService.deleteFolder(serverConfigFolder);

            const brokerConfigFolder = this.fileSystemService.getTargetNodesFolder(target, false, name, 'broker-config');
            this.fileSystemService.deleteFolder(brokerConfigFolder);

            // Remove old user configs when upgrading.
            const userConfigFolder = this.fileSystemService.getTargetNodesFolder(target, false, name, 'userconfig');
            this.fileSystemService.deleteFolder(userConfigFolder);

            const seedFolder = this.fileSystemService.getTargetNodesFolder(target, false, name, 'seed');
            this.fileSystemService.deleteFolder(seedFolder);
        });
        (presetData.gateways || []).forEach(({ name }) => {
            const configFolder = this.fileSystemService.getTargetGatewayFolder(target, false, name);
            this.fileSystemService.deleteFolder(configFolder, [
                join(configFolder, presetData.restSSLKeyFileName),
                join(configFolder, presetData.restSSLCertificateFileName),
            ]);
        });
    }
}<|MERGE_RESOLUTION|>--- conflicted
+++ resolved
@@ -35,12 +35,7 @@
 import { AccountResolver, DefaultAccountResolver } from './AccountResolver';
 import { AddressesService } from './AddressesService';
 import { BootstrapUtils, KnownError, Password } from './BootstrapUtils';
-<<<<<<< HEAD
-import { CertificateService } from './CertificateService';
-=======
 import { CertificateService, RenewMode } from './CertificateService';
-import { CommandUtils } from './CommandUtils';
->>>>>>> 0431581c
 import { ConfigLoader } from './ConfigLoader';
 import { ConfigurationUtils } from './ConfigurationUtils';
 import { Constants } from './Constants';
@@ -331,19 +326,11 @@
                     main: account.main,
                     transport: account.transport,
                 };
-<<<<<<< HEAD
                 return new CertificateService(this.logger, this.params.accountResolver, this.params).run(
                     presetData,
                     account.name,
                     providedCertificates,
-                    false,
-=======
-                return new CertificateService(this.logger, this.params).run(
-                    presetData,
-                    account.name,
-                    providedCertificates,
                     RenewMode.ONLY_WARNING,
->>>>>>> 0431581c
                 );
             }),
         );
