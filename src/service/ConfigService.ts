/*
 * Copyright 2020 NEM
 *
 * Licensed under the Apache License, Version 2.0 (the "License");
 * you may not use this file except in compliance with the License.
 * You may obtain a copy of the License at
 *
 *     http://www.apache.org/licenses/LICENSE-2.0
 *
 * Unless required by applicable law or agreed to in writing, software
 * distributed under the License is distributed on an "AS IS" BASIS,
 * WITHOUT WARRANTIES OR CONDITIONS OF ANY KIND, either express or implied.
 * See the License for the specific language governing permissions and
 * limitations under the License.
 */

import * as fs from 'fs';
import { existsSync } from 'fs';
import * as _ from 'lodash';
import { join } from 'path';
import {
    Account,
    AccountKeyLinkTransaction,
    Convert,
    Deadline,
    LinkAction,
    Transaction,
    TransactionMapping,
    UInt64,
    VrfKeyLinkTransaction,
} from 'symbol-sdk';
import { LogType } from '../logger';
import Logger from '../logger/Logger';
import LoggerFactory from '../logger/LoggerFactory';
import { Addresses, ConfigPreset, NodeAccount, NodePreset, NodeType } from '../model';
import { AgentCertificateService } from './AgentCertificateService';
import { BootstrapUtils, KnownError } from './BootstrapUtils';
import { CertificateService } from './CertificateService';
import { CommandUtils } from './CommandUtils';
import { ConfigLoader } from './ConfigLoader';
import { CryptoUtils } from './CryptoUtils';
import { NemgenService } from './NemgenService';
import { ReportService } from './ReportService';
import { RewardProgramService } from './RewardProgramService';
import { VotingService } from './VotingService';

/**
 * Defined presets.
 */
export enum Preset {
    bootstrap = 'bootstrap',
    testnet = 'testnet',
}

export enum KeyName {
    Main = 'Main',
    Remote = 'Remote',
    Transport = 'Transport',
    Voting = 'Voting',
    VRF = 'VRF',
    NemesisSigner = 'Nemesis Signer',
    NemesisAccount = 'Nemesis Account',
}

export interface ConfigParams {
    report: boolean;
    reset: boolean;
    upgrade: boolean;
    preset: Preset;
    target: string;
    password?: string;
    user: string;
    pullImages?: boolean;
    assembly?: string;
    customPreset?: string;
    customPresetObject?: any;
}

export interface ConfigResult {
    addresses: Addresses;
    presetData: ConfigPreset;
}

const logger: Logger = LoggerFactory.getLogger(LogType.System);

export class ConfigService {
    public static defaultParams: ConfigParams = {
        target: BootstrapUtils.defaultTargetFolder,
        report: false,
        preset: Preset.bootstrap,
        reset: false,
        upgrade: false,
        pullImages: false,
        user: BootstrapUtils.CURRENT_USER,
    };
    private readonly configLoader: ConfigLoader;

    constructor(private readonly root: string, private readonly params: ConfigParams) {
        this.configLoader = new ConfigLoader();
    }

    public async run(): Promise<ConfigResult> {
        const target = this.params.target;
        try {
            if (this.params.reset) {
                BootstrapUtils.deleteFolder(target);
            }
            const presetLocation = this.configLoader.getGeneratedPresetLocation(target);
            const addressesLocation = this.configLoader.getGeneratedAddressLocation(target);
            const password = this.params.password;
            if (fs.existsSync(presetLocation) && !this.params.upgrade) {
                logger.info(
                    `The generated preset ${presetLocation} already exist, ignoring configuration. (run -r to reset or --upgrade to upgrade)`,
                );
                const presetData = this.configLoader.loadExistingPresetData(target, password);
                const addresses = this.configLoader.loadExistingAddresses(target, password);
                if (this.params.report) {
                    await new ReportService(this.root, this.params).run(presetData);
                }
                return { presetData, addresses };
            }

            const oldPresetData = this.configLoader.loadExistingPresetDataIfPreset(target, password);
            const oldAddresses = this.configLoader.loadExistingAddressesIfPreset(target, password);

            if (oldAddresses && !oldPresetData) {
                throw new KnownError(`Configuration cannot be upgraded without a previous ${presetLocation} file. (run -r to reset)`);
            }

            if (!oldAddresses && oldPresetData) {
                throw new KnownError(`Configuration cannot be upgraded without a previous ${addressesLocation} file. (run -r to reset)`);
            }

            if (oldAddresses && oldPresetData) {
                logger.info('Upgrading configuration...');
            }

            const presetData: ConfigPreset = this.resolveCurrentPresetData(oldPresetData, password);
            const addresses = await this.configLoader.generateRandomConfiguration(oldAddresses, presetData);

            if (this.params.pullImages) await BootstrapUtils.pullImage(presetData.symbolServerToolsImage);
            const privateKeySecurityMode = CryptoUtils.getPrivateKeySecurityMode(presetData.privateKeySecurityMode);
            await BootstrapUtils.mkdir(target);

            this.cleanUpConfiguration(presetData);
            await this.generateNodeCertificates(presetData, addresses);
            await this.generateAgentCertificates(presetData);
            await this.generateNodes(presetData, addresses);
            await this.generateGateways(presetData);
            await this.generateExplorers(presetData);
            await this.generateWallets(presetData);
            if (!oldPresetData && !oldAddresses) {
                await this.resolveNemesis(presetData, addresses);
            } else {
                logger.info('Nemesis data cannot be generated or copied when upgrading...');
            }
            await this.copyNemesis(addresses);
            if (this.params.report) {
                await new ReportService(this.root, this.params).run(presetData);
            }
            await BootstrapUtils.writeYaml(
                addressesLocation,
                CryptoUtils.removePrivateKeysAccordingToSecurityMode(addresses, privateKeySecurityMode),
                password,
            );
            await BootstrapUtils.writeYaml(presetLocation, CryptoUtils.removePrivateKeys(presetData), password);
            logger.info(`Configuration generated.`);
            return { presetData, addresses };
        } catch (e) {
            if (e.known) {
                logger.error(e.message);
            } else {
                logger.error(`Unknown error generating the configuration. ${e.message}`);
                logger.error(`The target folder '${target}' should be deleted!!!`);
                console.log(e);
            }
            throw e;
        }
    }

    private resolveCurrentPresetData(oldPresetData: ConfigPreset | undefined, password: string | undefined) {
        return _.merge(oldPresetData || {}, this.configLoader.createPresetData({ ...this.params, root: this.root, password: password }));
    }

    private async copyNemesis(addresses: Addresses) {
        const target = this.params.target;
        const nemesisSeedFolder = BootstrapUtils.getTargetNemesisFolder(target, false, 'seed');
        await this.validateSeedFolder(nemesisSeedFolder, `Invalid final seed folder ${nemesisSeedFolder}`);
        await Promise.all(
            (addresses.nodes || []).map(async (account) => {
                const name = account.name;
                const dataFolder = BootstrapUtils.getTargetNodesFolder(target, false, name, 'data');
                await BootstrapUtils.mkdir(dataFolder);
                const seedFolder = BootstrapUtils.getTargetNodesFolder(target, false, name, 'seed');
                await BootstrapUtils.generateConfiguration({}, nemesisSeedFolder, seedFolder);
            }),
        );
    }

    private async validateSeedFolder(nemesisSeedFolder: string, message: string) {
        BootstrapUtils.validateFolder(nemesisSeedFolder);
        const seedData = join(nemesisSeedFolder, '00000', '00001.dat');
        if (!existsSync(seedData)) {
            throw new KnownError(`File ${seedData} doesn't exist! ${message}`);
        }
        const seedIndex = join(nemesisSeedFolder, 'index.dat');
        if (!existsSync(seedIndex)) {
            throw new KnownError(`File ${seedIndex} doesn't exist! ${message}`);
        }
    }

    private async resolveNemesis(presetData: ConfigPreset, addresses: Addresses) {
        const target = this.params.target;
        const nemesisSeedFolder = BootstrapUtils.getTargetNemesisFolder(target, false, 'seed');
        await BootstrapUtils.mkdir(nemesisSeedFolder);

        if (presetData.nemesisSeedFolder) {
            await this.validateSeedFolder(
                presetData.nemesisSeedFolder,
                `Is the provided preset nemesisSeedFolder: ${presetData.nemesisSeedFolder} a valid seed folder?`,
            );
            await BootstrapUtils.generateConfiguration({}, presetData.nemesisSeedFolder, nemesisSeedFolder);
            return;
        }

        if (presetData.nemesis) {
            await this.generateNemesisConfig(presetData, addresses);
            await this.validateSeedFolder(nemesisSeedFolder, `Is the generated nemesis seed a valid seed folder?`);
            return;
        }
        await BootstrapUtils.generateConfiguration({}, join(this.root, 'presets', this.params.preset, 'seed'), nemesisSeedFolder);
        await this.validateSeedFolder(nemesisSeedFolder, `Is the ${this.params.preset} preset default seed a valid seed folder?`);
    }

    private async generateNodes(presetData: ConfigPreset, addresses: Addresses): Promise<void> {
        await Promise.all(
            (addresses.nodes || []).map(
                async (account, index) => await this.generateNodeConfiguration(account, index, presetData, addresses),
            ),
        );
    }
    private async generateNodeCertificates(presetData: ConfigPreset, addresses: Addresses): Promise<void> {
        await Promise.all(
            (addresses.nodes || []).map(async (account) => {
                return await new CertificateService(this.root, this.params).run(
                    presetData.networkType,
                    presetData.symbolServerToolsImage,
                    account.name,
                    {
                        main: account.main,
                        transport: account.transport,
                    },
                );
            }),
        );
    }

    private async generateAgentCertificates(presetData: ConfigPreset): Promise<void> {
        await Promise.all(
            (presetData.nodes || [])
                .filter((n) => n.rewardProgram)
                .map(async (account) => {
                    return await new AgentCertificateService(this.root, this.params).run(presetData.symbolServerToolsImage, account.name);
                }),
        );
    }

    private async generateNodeConfiguration(account: NodeAccount, index: number, presetData: ConfigPreset, addresses: Addresses) {
        const copyFrom = join(this.root, 'config', 'node');
        const name = account.name;

        const serverConfig = BootstrapUtils.getTargetNodesFolder(this.params.target, false, name, 'server-config');
        const brokerConfig = BootstrapUtils.getTargetNodesFolder(this.params.target, false, name, 'broker-config');
        const nodePreset = (presetData.nodes || [])[index];

        const nodePrivateKey = await CommandUtils.resolvePrivateKey(
            presetData.networkType,
            account.transport,
            KeyName.Transport,
            account.name,
        );
        const harvesterSigningPrivateKey = await CommandUtils.resolvePrivateKey(
            presetData.networkType,
            account.remote || account.main,
            account.remote ? KeyName.Remote : KeyName.Main,
            account.name,
        );
        const harvesterVrfPrivateKey = await CommandUtils.resolvePrivateKey(presetData.networkType, account.vrf, KeyName.VRF, account.name);

        const generatedContext = {
            name: name,
            friendlyName: nodePreset?.friendlyName || account.friendlyName,
            nodePrivateKey: nodePrivateKey,
            harvesterSigningPrivateKey: harvesterSigningPrivateKey,
            harvesterVrfPrivateKey: harvesterVrfPrivateKey,
        };
        const templateContext: any = { ...presetData, ...generatedContext, ...nodePreset };
        const excludeFiles: string[] = [];

        // Exclude files depending on the enabled extensions. To complete...
        if (!templateContext.harvesting) {
            excludeFiles.push('config-harvesting.properties');
        }
        if (!templateContext.networkheight) {
            excludeFiles.push('config-networkheight.properties');
        }

        if (nodePreset.rewardProgram) {
            if (!nodePreset.host) {
                throw new Error(
                    `Cannot create reward program configuration. You need to provide a host field in preset: ${nodePreset.name}`,
                );
            }
            const restService = presetData.gateways?.find((g) => g.apiNodeName == nodePreset.name);
            if (!restService) {
                throw new Error(
                    `Cannot create reward program configuration. There is not rest gateway for the api node: ${nodePreset.name}`,
                );
            }
            const rewardProgram = RewardProgramService.getRewardProgram(nodePreset.rewardProgram);
            templateContext.restGatewayUrl = nodePreset.restGatewayUrl || `http://${restService.host || nodePreset.host}:3000`;
            templateContext.rewardProgram = rewardProgram;
            templateContext.serverVersion = nodePreset.serverVersion || presetData.serverVersion;
            const copyFrom = join(this.root, 'config', 'agent');
            const agentConfig = BootstrapUtils.getTargetNodesFolder(this.params.target, false, name, 'agent');
            await BootstrapUtils.generateConfiguration(templateContext, copyFrom, agentConfig, []);
        }

        const serverRecoveryConfig = {
            addressextractionRecovery: false,
            mongoRecovery: false,
            zeromqRecovery: false,
            filespoolingRecovery: true,
            hashcacheRecovery: true,
        };

        const brokerRecoveryConfig = {
            addressextractionRecovery: true,
            mongoRecovery: true,
            zeromqRecovery: true,
            filespoolingRecovery: false,
            hashcacheRecovery: true,
        };

        logger.info(`Generating ${name} server configuration`);
        await BootstrapUtils.generateConfiguration({ ...serverRecoveryConfig, ...templateContext }, copyFrom, serverConfig, excludeFiles);
        await this.generateP2PFile(
            presetData,
            addresses,
            serverConfig,
            NodeType.PEER_NODE,
            (nodePresetData) => nodePresetData.harvesting,
            'peers-p2p.json',
        );
        await this.generateP2PFile(
            presetData,
            addresses,
            serverConfig,
            NodeType.API_NODE,
            (nodePresetData) => nodePresetData.api,
            'peers-api.json',
        );

        if (nodePreset.brokerName) {
            logger.info(`Generating ${nodePreset.brokerName} broker configuration`);
            await BootstrapUtils.generateConfiguration(
                { ...brokerRecoveryConfig, ...templateContext },
                copyFrom,
                brokerConfig,
                excludeFiles,
            );
            await this.generateP2PFile(
                presetData,
                addresses,
                brokerConfig,
                NodeType.PEER_NODE,
                (nodePresetData) => nodePresetData.harvesting,
                'peers-p2p.json',
            );
            await this.generateP2PFile(
                presetData,
                addresses,
                brokerConfig,
                NodeType.API_NODE,
                (nodePresetData) => nodePresetData.api,
                'peers-api.json',
            );
        }

        await new VotingService(this.params).run(presetData, account, nodePreset);
    }

    private async generateP2PFile(
        presetData: ConfigPreset,
        addresses: Addresses,
        outputFolder: string,
        type: NodeType,
        nodePresetDataFunction: (nodePresetData: NodePreset) => boolean,
        jsonFileName: string,
    ) {
        const thisNetworkKnownPeers = (presetData.nodes || [])
            .map((nodePresetData, index) => {
                if (!nodePresetDataFunction(nodePresetData)) {
                    return undefined;
                }
                const node = (addresses.nodes || [])[index];
                return {
                    publicKey: node.main.publicKey,
                    endpoint: {
                        host: nodePresetData.host || '',
                        port: 7900,
                    },
                    metadata: {
                        name: nodePresetData.friendlyName,
                        roles: nodePresetData.roles,
                    },
                };
            })
            .filter((i) => i);
        const globalKnownPeers = presetData.knownPeers?.[type] || [];
        const data = {
            _info: `this file contains a list of ${type} peers`,
            knownPeers: [...thisNetworkKnownPeers, ...globalKnownPeers],
        };
        await fs.promises.writeFile(join(outputFolder, `resources`, jsonFileName), JSON.stringify(data, null, 2));
    }

    private async generateNemesisConfig(presetData: ConfigPreset, addresses: Addresses) {
        if (!presetData.nemesis) {
            throw new Error('nemesis must not be defined!');
        }
        const target = this.params.target;
        const nemesisWorkingDir = BootstrapUtils.getTargetNemesisFolder(target, false);
        const transactionsDirectory = join(nemesisWorkingDir, presetData.nemesis.transactionsDirectory || presetData.transactionsDirectory);
        await BootstrapUtils.mkdir(transactionsDirectory);
        const copyFrom = join(this.root, `config`, `nemesis`);
        const moveTo = join(nemesisWorkingDir, `server-config`);
        const templateContext = { ...(presetData as any), addresses };
        await Promise.all(
            (addresses.nodes || []).filter((n) => n.vrf).map((n) => this.createVrfTransaction(transactionsDirectory, presetData, n)),
        );

        await Promise.all(
            (addresses.nodes || [])
                .filter((n) => n.remote)
                .map((n) => this.createAccountKeyLinkTransaction(transactionsDirectory, presetData, n)),
        );

        await Promise.all(
            (addresses.nodes || [])
                .filter((n) => n.voting)
                .map((n) => this.createVotingKeyTransaction(transactionsDirectory, presetData, n)),
        );

        if (presetData.nemesis.mosaics && (presetData.nemesis.transactions || presetData.nemesis.balances)) {
            logger.info('Opt In mode is ON!!! balances or transactions have been provided');
            if (presetData.nemesis.transactions) {
                const transactionHashes: string[] = [];
                const transactions = (
                    await Promise.all(
                        Object.entries(presetData.nemesis.transactions || {})
                            .map(([key, payload]) => {
                                const transactionHash = Transaction.createTransactionHash(
                                    payload,
                                    Array.from(Convert.hexToUint8(presetData.nemesisGenerationHashSeed)),
                                );
                                if (transactionHashes.indexOf(transactionHash) > -1) {
                                    logger.warn(`Transaction ${key} wth hash ${transactionHash} already exist. Excluded from folder.`);
                                    return undefined;
                                }
                                transactionHashes.push(transactionHash);
                                return this.storeTransaction(transactionsDirectory, key, payload);
                            })
                            .filter((p) => p),
                    )
                ).filter((p) => p);
                logger.info(`Found ${transactions.length} opted in transactions.`);
            }
            const currencyMosaic = presetData.nemesis.mosaics[0];
            const nglAccount = currencyMosaic.currencyDistributions[0];
            const originalNglAccountBalance = nglAccount.amount;
            if (!nglAccount) {
                throw Error('"NGL" account could not be found for opt in!');
            }
            let totalOptedInBalance = 0;
            if (presetData.nemesis.balances) {
                Object.entries(presetData.nemesis.balances || {}).forEach(([address, amount]) => {
                    totalOptedInBalance += amount;
                    currencyMosaic.currencyDistributions.push({ address, amount });
                });
                logger.info(
                    `Removing ${
                        Object.keys(presetData.nemesis.balances).length
                    } accounts (total of ${totalOptedInBalance}) from "ngl" account ${nglAccount.address}`,
                );
            }

            nglAccount.amount = nglAccount.amount - totalOptedInBalance;

            const providedBalances = Object.values(currencyMosaic.currencyDistributions)
                .map((d) => d.amount)
                .reduce((a, b) => a + b, 0);

            const currentBalance = providedBalances;

            if (nglAccount.amount < 1) {
                throw new Error(
                    `NGL account didn't have enough balance (${originalNglAccountBalance}) to paid all the supplied optedin namespaces and accounts of ${currentBalance}`,
                );
            }

            if (currentBalance !== currencyMosaic.supply) {
                throw new Error(
                    `Current supplied balance of ${currentBalance} is different from expected supply of ${currencyMosaic.supply}`,
                );
            }
        }

        await BootstrapUtils.generateConfiguration(templateContext, copyFrom, moveTo);
        await new NemgenService(this.root, this.params).run(presetData);
    }

    private async createVrfTransaction(transactionsDirectory: string, presetData: ConfigPreset, node: NodeAccount): Promise<Transaction> {
        if (!node.vrf) {
            throw new Error('VRF keys should have been generated!!');
        }
        if (!node.main) {
            throw new Error('Main keys should have been generated!!');
        }
        const deadline = Deadline.createFromDTO('1');
        const vrf = VrfKeyLinkTransaction.create(deadline, node.vrf.publicKey, LinkAction.Link, presetData.networkType, UInt64.fromUint(0));
        const mainPrivateKey = await CommandUtils.resolvePrivateKey(presetData.networkType, node.main, KeyName.Main, node.name);
        const account = Account.createFromPrivateKey(mainPrivateKey, presetData.networkType);
        const signedTransaction = account.sign(vrf, presetData.nemesisGenerationHashSeed);
        return await this.storeTransaction(transactionsDirectory, `vrf_${node.name}`, signedTransaction.payload);
    }

    private async createAccountKeyLinkTransaction(
        transactionsDirectory: string,
        presetData: ConfigPreset,
        node: NodeAccount,
    ): Promise<Transaction> {
        if (!node.remote) {
            throw new Error('Remote keys should have been generated!!');
        }
        if (!node.main) {
            throw new Error('Main keys should have been generated!!');
        }
        const deadline = Deadline.createFromDTO('1');
        const akl = AccountKeyLinkTransaction.create(
            deadline,
            node.remote.publicKey,
            LinkAction.Link,
            presetData.networkType,
            UInt64.fromUint(0),
        );
        const mainPrivateKey = await CommandUtils.resolvePrivateKey(presetData.networkType, node.main, KeyName.Main, node.name);
        const account = Account.createFromPrivateKey(mainPrivateKey, presetData.networkType);
        const signedTransaction = account.sign(akl, presetData.nemesisGenerationHashSeed);
        return await this.storeTransaction(transactionsDirectory, `remote_${node.name}`, signedTransaction.payload);
    }

    private async createVotingKeyTransaction(
        transactionsDirectory: string,
        presetData: ConfigPreset,
        node: NodeAccount,
    ): Promise<Transaction> {
        if (!node.voting) {
            throw new Error('Voting keys should have been generated!!');
        }

        if (!node.main) {
            throw new Error('Main keys should have been generated!!');
        }
        const voting = BootstrapUtils.createVotingKeyTransaction(
            node.voting.publicKey,
            LinkAction.Link,
            presetData,
            Deadline.createFromDTO('1'),
            UInt64.fromUint(0),
        );
        const mainPrivateKey = await CommandUtils.resolvePrivateKey(presetData.networkType, node.main, KeyName.Main, node.name);
        const account = Account.createFromPrivateKey(mainPrivateKey, presetData.networkType);
        const signedTransaction = account.sign(voting, presetData.nemesisGenerationHashSeed);
        return await this.storeTransaction(transactionsDirectory, `voting_${node.name}`, signedTransaction.payload);
    }

    private async storeTransaction(transactionsDirectory: string, name: string, payload: string): Promise<Transaction> {
        const transaction = TransactionMapping.createFromPayload(payload);
        await fs.promises.writeFile(`${transactionsDirectory}/${name}.bin`, Convert.hexToUint8(payload));
        return transaction as Transaction;
    }

    private generateGateways(presetData: ConfigPreset) {
        return Promise.all(
            (presetData.gateways || []).map(async (gatewayPreset, index: number) => {
                const copyFrom = join(this.root, 'config', 'rest-gateway');
                const templateContext = { ...presetData, ...gatewayPreset };
                const name = templateContext.name || `rest-gateway-${index}`;
                const moveTo = BootstrapUtils.getTargetGatewayFolder(this.params.target, false, name);
                await BootstrapUtils.generateConfiguration(templateContext, copyFrom, moveTo);
                const apiNodeConfigFolder = BootstrapUtils.getTargetNodesFolder(
                    this.params.target,
                    false,
                    gatewayPreset.apiNodeName,
                    'server-config',
                    'resources',
                );
                const apiNodeCertFolder = BootstrapUtils.getTargetNodesFolder(this.params.target, false, gatewayPreset.apiNodeName, 'cert');
                await BootstrapUtils.generateConfiguration(
                    {},
                    apiNodeConfigFolder,
                    join(moveTo, 'api-node-config'),
                    [],
                    ['config-network.properties', 'config-node.properties'],
                );
                await BootstrapUtils.generateConfiguration(
                    {},
                    apiNodeCertFolder,
                    join(moveTo, 'api-node-config', 'cert'),
                    [],
                    ['node.crt.pem', 'node.key.pem', 'ca.cert.pem'],
                );
            }),
        );
    }

    private generateExplorers(presetData: ConfigPreset) {
        return Promise.all(
            (presetData.explorers || []).map(async (explorerPreset, index: number) => {
                const copyFrom = join(this.root, 'config', 'explorer');
                const templateContext = { ...presetData, ...explorerPreset };
                const name = templateContext.name || `explorer-${index}`;
                const moveTo = BootstrapUtils.getTargetFolder(this.params.target, false, BootstrapUtils.targetExplorersFolder, name);
                await BootstrapUtils.generateConfiguration(templateContext, copyFrom, moveTo);
            }),
        );
    }

    private generateWallets(presetData: ConfigPreset) {
        return Promise.all(
            (presetData.wallets || []).map(async (explorerPreset, index: number) => {
                const copyFrom = join(this.root, 'config', 'wallet');
                const templateContext = { ...presetData, ...explorerPreset };
                const name = templateContext.name || `wallet-${index}`;
                const moveTo = BootstrapUtils.getTargetFolder(this.params.target, false, BootstrapUtils.targetWalletsFolder, name);
                await BootstrapUtils.generateConfiguration(templateContext, copyFrom, moveTo);
                await Promise.all(
                    (explorerPreset.profiles || []).map(async (profile) => {
                        if (!profile.name) {
                            throw new Error('Profile`s name must be provided in the wallets preset when creating wallet profiles.');
                        }
                        const profileJsonFileName = `wallet-profile-${profile.name}.json`;

                        const loadProfileData = async (): Promise<string> => {
                            if (profile.data) {
                                return JSON.stringify(profile.data, null, 2);
                            }
                            if (profile.location) {
                                return BootstrapUtils.loadFileAsText(profile.location);
                            }
                            return BootstrapUtils.loadFileAsText(profileJsonFileName);
                        };

                        try {
                            const profileData = await loadProfileData();
                            await BootstrapUtils.writeTextFile(join(moveTo, profileJsonFileName), profileData);
                        } catch (e) {
                            const message = `Cannot create Wallet profile with name '${profile.name}'. Do you have the file '${profileJsonFileName}' in the current folder?. ${e}`;
                            throw new Error(message);
                        }
                    }),
                );
            }),
        );
    }

    private cleanUpConfiguration(presetData: ConfigPreset) {
        const target = this.params.target;
        (presetData.nodes || []).forEach(({ name }) => {
<<<<<<< HEAD
            const serverConfigFolder = BootstrapUtils.getTargetNodesFolder(target, false, name, 'server-config');
            BootstrapUtils.deleteFolder(serverConfigFolder);

            const brokerConfigFolder = BootstrapUtils.getTargetNodesFolder(target, false, name, 'broker-config');
            BootstrapUtils.deleteFolder(brokerConfigFolder);

            // Remove old user configs when upgrading.
            const userConfigFolder = BootstrapUtils.getTargetNodesFolder(target, false, name, 'userconfig');
            BootstrapUtils.deleteFolder(userConfigFolder);

            const certConfigFolder = BootstrapUtils.getTargetNodesFolder(target, false, name, 'cert');
            BootstrapUtils.deleteFolder(certConfigFolder);

=======
            const serverConfigFolder = BootstrapUtils.getTargetNodesFolder(target, false, name, 'userconfig');
            BootstrapUtils.deleteFolder(serverConfigFolder);

>>>>>>> 89e09316
            const seedFolder = BootstrapUtils.getTargetNodesFolder(target, false, name, 'seed');
            BootstrapUtils.deleteFolder(seedFolder);
        });
        (presetData.gateways || []).forEach(({ name }) => {
            const configFolder = BootstrapUtils.getTargetGatewayFolder(target, false, name);
            BootstrapUtils.deleteFolder(configFolder);
        });
    }
}<|MERGE_RESOLUTION|>--- conflicted
+++ resolved
@@ -678,7 +678,6 @@
     private cleanUpConfiguration(presetData: ConfigPreset) {
         const target = this.params.target;
         (presetData.nodes || []).forEach(({ name }) => {
-<<<<<<< HEAD
             const serverConfigFolder = BootstrapUtils.getTargetNodesFolder(target, false, name, 'server-config');
             BootstrapUtils.deleteFolder(serverConfigFolder);
 
@@ -689,14 +688,6 @@
             const userConfigFolder = BootstrapUtils.getTargetNodesFolder(target, false, name, 'userconfig');
             BootstrapUtils.deleteFolder(userConfigFolder);
 
-            const certConfigFolder = BootstrapUtils.getTargetNodesFolder(target, false, name, 'cert');
-            BootstrapUtils.deleteFolder(certConfigFolder);
-
-=======
-            const serverConfigFolder = BootstrapUtils.getTargetNodesFolder(target, false, name, 'userconfig');
-            BootstrapUtils.deleteFolder(serverConfigFolder);
-
->>>>>>> 89e09316
             const seedFolder = BootstrapUtils.getTargetNodesFolder(target, false, name, 'seed');
             BootstrapUtils.deleteFolder(seedFolder);
         });
