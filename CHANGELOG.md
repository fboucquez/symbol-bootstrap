# CHANGELOG

All notable changes to this project will be documented in this file.

The changelog format is based on [Keep a Changelog](https://keepachangelog.com/en/1.0.0/).

<<<<<<< HEAD
## [1.1.0] - NEXT
=======
## [1.0.9] - Sep-15-2021

**Milestone**: Mainnet(1.0.2.0)

- Hot fix `updateVotingKeys` command bug.

## [1.0.8] - Sep-14-2021
>>>>>>> 487cfe0f

**Milestone**: Mainnet(1.0.2.0)

| Package          | Version | Link                                                               |
| ---------------- | ------- | ------------------------------------------------------------------ |
| Symbol Bootstrap | v1.1.0  | [symbol-bootstrap](https://www.npmjs.com/package/symbol-bootstrap) |

-   Added `wizard` command.
-   Added `pack` command.
-   Explorer `1.1.0` upgrade.
-   Faucet `1.0.1` upgrade.
-   Removed unused `sshpk` service and dependency.
-   Removed unused `forge` service and dependency.
-   Changed `stop` command to run `docker-compose stop` instead of `docker-compose down`

## [1.0.8] - Sep-14-2021

**Milestone**: Mainnet(1.0.2.0)

| Package          | Version | Link                                                               |
| ---------------- | ------- | ------------------------------------------------------------------ |
| Symbol Bootstrap | v1.0.8  | [symbol-bootstrap](https://www.npmjs.com/package/symbol-bootstrap) |

- Fixed `updateVotingKeys` command when upgrading from `1.0.6`.
- Catapult `1.0.2.0` upgrade.
- Updated `minPartnerNodeVersion` to `1.0.1.0`. Older Catapult clients will be rejected.

## [1.0.7] - June-22-2021

**Milestone**: Mainnet(1.0.1.0)

| Package          | Version | Link                                                               |
| ---------------- | ------- | ------------------------------------------------------------------ |
| Symbol Bootstrap | v1.0.7  | [symbol-bootstrap](https://www.npmjs.com/package/symbol-bootstrap) |

-   Added multi voting key file support.
-   Added `updateVotingKeys` command.

## [1.0.6] - June-8-2021

**Milestone**: Mainnet(1.0.1.0)

| Package          | Version | Link                                                               |
| ---------------- | ------- | ------------------------------------------------------------------ |
| Symbol Bootstrap | v1.0.6  | [symbol-bootstrap](https://www.npmjs.com/package/symbol-bootstrap) |

-   Catapult Server `1.0.1.0` upgrade.
-   Symbol Rest `2.3.6` upgrade.
-   Reward Program Agent `2.0.0` upgrade.
-   Added `MonitorOnly` reward program.
-   The `link` and `enrollRewardProgram` commands allow `--customPreset` to avoid password prompt when main private key is not stored in the target folder. 
-   Merged tools and server docker images into one.

## [1.0.5] - May-3-2021

**Milestone**: Mainnet(1.0.0.0)

| Package          | Version | Link                                                               |
| ---------------- | ------- | ------------------------------------------------------------------ |
| Symbol Bootstrap | v1.0.5  | [symbol-bootstrap](https://www.npmjs.com/package/symbol-bootstrap) |

-   Re-enabled node reward program. Upgraded TLS communication.
-   Fixed `failed to load: /docker-entrypoint-initdb.d/mongoDbPrepare.js` when running with root user.
-   Renamed `enrol` to `enroll` for the Rewards Program.

## [1.0.4] - Apr-13-2021

**Milestone**: Mainnet(1.0.0.0)

| Package          | Version | Link                                                               |
| ---------------- | ------- | ------------------------------------------------------------------ |
| Symbol Bootstrap | v1.0.4  | [symbol-bootstrap](https://www.npmjs.com/package/symbol-bootstrap) |

-   New `testnet.symboldev.network` testnet!
-   Added `verify` command.
-   Fixed host override when no custom preset is provided in mainnet.
-   Fixed case issue validating keys when creating certificates.
-   Updated Wallet to latest 1.0.1 release.
-   Node properties sinkType: Async and enableSingleThreadPool: false by default in peer nodes too.
-   Dropped NodeJS 10 support. Added Node LTS and Stable Support. 

## [1.0.3] - Mar-31-2021

**Milestone**: Mainnet(1.0.0.0)

| Package          | Version | Link                                                               |
| ---------------- | ------- | ------------------------------------------------------------------ |
| Symbol Bootstrap | v1.0.3  | [symbol-bootstrap](https://www.npmjs.com/package/symbol-bootstrap) |

-   Improved Custom Preset Object types for symbol bootstrap lib integration.
-   TransactionSelectionStrategy's new default value is `oldest`.

## [1.0.2] - Mar-24-2021

**Milestone**: Mainnet(1.0.0.0)

| Package          | Version | Link                                                               |
| ---------------- | ------- | ------------------------------------------------------------------ |
| Symbol Bootstrap | v1.0.2  | [symbol-bootstrap](https://www.npmjs.com/package/symbol-bootstrap) |

-   Fixed link (--unlink) command when voting properties changes.
-   Broker ports (7902) are closed by default in compose.
-   Peer role is selected based on `syncsource` configuration and not on the `harvesting` flag.

## [1.0.1] - Mar-22-2021

**Milestone**: Mainnet(1.0.0.0)

| Package          | Version | Link                                                               |
| ---------------- | ------- | ------------------------------------------------------------------ |
| Symbol Bootstrap | v1.0.1  | [symbol-bootstrap](https://www.npmjs.com/package/symbol-bootstrap) |

-   Random and limited peer/api list.
-   Custom `votingUnfinalizedBlocksDuration` and `nonVotingUnfinalizedBlocksDuration` preset properties.
-   Agent service is disabled until supernode program resumes. 
-   The default `beneficiaryAddress` is the node's main address. Use `beneficiaryAddress: ''` in a custom preset to override the new default.

## [1.0.0] - Mar-16-2021

**Milestone**: Mainnet(1.0.0.0)

| Package          | Version | Link                                                               |
| ---------------- | ------- | ------------------------------------------------------------------ |
| Symbol Bootstrap | v1.0.0  | [symbol-bootstrap](https://www.npmjs.com/package/symbol-bootstrap) |

-   **New `mainnet` preset!!!**
-   Removed node from its own `peers-p2p.json` and `peers-api.json` files.
-   Voting keys are ephemeral. They cannot be provided, bootstrap will always generate a new one when resetting the configuration. Bootstrap will never store the voting private key in addresses.yml.
-   Dropped `PROMPT_MAIN_VOTING` from `privateKeySecurityMode`. 
-   Added `PROMPT_MAIN_TRANSPORT` to `privateKeySecurityMode`: The transport/node key will be asked when regenerating the certificates or when upgrading a supernode.
-   Changed server file permission to 0o600

## [0.4.5] - Mar-5-2021

**Milestone**: Hippopotamus(0.10.0.8)

| Package          | Version | Link                                                               |
| ---------------- | ------- | ------------------------------------------------------------------ |
| Symbol Bootstrap | v0.4.5  | [symbol-bootstrap](https://www.npmjs.com/package/symbol-bootstrap) |

-   Added `privateKeySecurityMode`. It defines which private keys can be encrypted and stored in the `target/addresses.yml`:
    - `ENCRYPT`: All private keys are encrypted and stored in the target's `addresses.yml` file. Bootstrap will require a password to operate.
    - `PROMPT_MAIN`: Main private keys are not stored in the target's `addresses.yml` file. Bootstrap will request the main private key when certificates are generated, or transactions need to be signed by the `link` and `enrolProgram` commands.
    - `PROMPT_MAIN_VOTING`: Main and voting private keys are not stored in the target's `addresses.yml` file. Bootstrap will request the main private key when certificates are generated, or transactions need to be signed by the `link` and `enrolProgram` commands. The voting private key will be requested when generating the voting key file.
    - `PROMPT_ALL`: No private keys are stored in the in the target's `addresses.yml` file. Bootstrap will request the private keys when they are required by the different commands.
-   The `preset.yml` doesn't contain any private key anymore, encrypted or otherwise.
-   Certificates are not re-generated if not needed when running `--upgrade`. In this case, the main account private key is not required and will not be requested with the `PROMPT` security modes.
-   Voting key files are not re-generated if not needed when running `--upgrade`. In this case, the voting account private key is not required and will not be requested with the `PROMPT_ALL` or `PROMPT_MAIN_VOTING` security modes.
-   Public keys can be used in custom presets in addition to encrypted private keys. If public keys are used, Bootstrap will prompt for the private keys when required.
-   Added `encrypt` and `decrypt` commands to encrypt custom presets and decrypt generated `target/addresses.yml` files:
-   The `--upgrade` param can be used to change the server keys without dropping the data.
-   Splitting `userconfig` into `server-config` and `broker-config` for each service. 
-   Fixed recovery process.

## [0.4.4] - Feb-24-2021

**Milestone**: Hippopotamus(0.10.0.7)

| Package          | Version | Link                                                               |
| ---------------- | ------- | ------------------------------------------------------------------ |
| Symbol Bootstrap | v0.4.4  | [symbol-bootstrap](https://www.npmjs.com/package/symbol-bootstrap) |

-   Added `--ready` to `link` and `enrolRewardProgram` commands.
-   Fixed how seed is copied to node folders when `--upgrade` and `resetData` are used
-   Moved Reward Program Agent to its own service/container in docker-compose.yml.

## [0.4.3] - Feb-15-2021

**Milestone**: Hippopotamus(0.10.0.7)

| Package          | Version | Link                                                               |
| ---------------- | ------- | ------------------------------------------------------------------ |
| Symbol Bootstrap | v0.4.3  | [symbol-bootstrap](https://www.npmjs.com/package/symbol-bootstrap) |

-   Added Core Dump files when `dockerComposeDebugMode: true`.
-   Added autocomplete support. Try `symbol-bootstrap autocomplete` and follow the instructions (Thanks @44uk).
-   Renamed `supernode` keywords for `rewardProgram` for clarification.  Supernode is a type of Reward Program.
-   Voting is not required to enrol a program.
-   Renamed command from `enrolSupernode` for `enrolRewardProgram`. 
-   Added preset configurable `connectionPoolSize` to the Rest Gateway configuration.
-   Removed Node Key Link transactions from nemesis and `link` command.

## [0.4.2] - Feb-2-2021

**Milestone**: Hippopotamus(0.10.0.6)

| Package          | Version | Link                                                               |
| ---------------- | ------- | ------------------------------------------------------------------ |
| Symbol Bootstrap | v0.4.2  | [symbol-bootstrap](https://www.npmjs.com/package/symbol-bootstrap) |

-   Link command supports for `main` multisig accounts.
-   Supernode enrol command supports for `main` multisig accounts.
-   Storing downloaded artifacts (like agent binary) in the current working dir fixing issue when installing bootstrap as root.
-   Moved voting keys files from ./data to ./userconfig in the target folder.
-   Added Symbol Bootstrap version to generated configuration reports.
-   Renamed command from `supernode` for `enrolSupernode`.

## [0.4.1] - Jan-19-2021

**Milestone**: Hippopotamus(0.10.0.5)

| Package          | Version | Link                                                               |
| ---------------- | ------- | ------------------------------------------------------------------ |
| Symbol Bootstrap | v0.4.1  | [symbol-bootstrap](https://www.npmjs.com/package/symbol-bootstrap) |

-   Improved --password. It's only required when private keys need to be read.
-   Added `database` service to server and broker `depends_on` compose services.
-   Fixed `link --unlink` command for Voting Key Link transactions.
-   Added multisig account validation to `link` and `supernode` commands.
-   Added `CONTROLLER_PUBLIC_KEY` to Supernode's agent configuration
-   Upgraded Symbol Rest to version 2.3.1.

## [0.4.0] - Jan-14-2021

**Milestone**: Hippopotamus(0.10.0.5)

| Package          | Version | Link                                                               |
| ---------------- | ------- | ------------------------------------------------------------------ |
| Symbol Bootstrap | v0.4.0  | [symbol-bootstrap](https://www.npmjs.com/package/symbol-bootstrap) |

-   **Re track to catapult-server main branch**
-   Compose file version default to 2.4.
-   Fixed mongo memory usage by adding `--wiredTigerCacheSizeGB` limit.
-   Allowing users to exclude custom preset data from a compose service.
-   Basic implementation of supernode program monitoring agent. Supernode Agent installation and supernode enrol command, disabled at present, awaiting full programme implementation, preparatory step.
-   Private key in generated addresses.yml and preset.yml can be encrypted and protected by using --password.
-   Masking 64 hex keys HIDDEN_KEY on log lines.
-   Removed unused Server configuration files in the Rest container. This reduces the risk of exposing config files if the Rest machine gets compromised.

## [0.3.1] - Dec-17-2020

**Milestone**: Hippopotamus(0.10.0.4)

| Package          | Version | Link                                                               |
| ---------------- | ------- | ------------------------------------------------------------------ |
| Symbol Bootstrap | v0.3.1  | [symbol-bootstrap](https://www.npmjs.com/package/symbol-bootstrap) |

-   Allowed Bootstrap to run as sudo/root. NOT RECOMMENDED!
-   Added Chmod 777 permission change to the db data folder when running as sudo/root.
-   Increased Rest's DB connection attempts and retries. This avoids Rest shutting down if the DB creation takes longer.
-   Updated Wallet to latest 0.13.6 release

## [0.3.0] - Dec-15-2020

**Milestone**: Hippopotamus(0.10.0.4)

| Package          | Version | Link                                                               |
| ---------------- | ------- | ------------------------------------------------------------------ |
| Symbol Bootstrap | v0.3.0  | [symbol-bootstrap](https://www.npmjs.com/package/symbol-bootstrap) |

-   **New Service:** `Wallet`. Bootstrap private network starts a Wallet service in [http://localhost:80/](http://localhost:80/) when using `--assembly full`. . **Warning:** This wallet service is for demonstration purposes only.
-   **New Service:** `Explorer`. Bootstrap private network starts an Explorer service in [http://localhost:90/](http://localhost:90/) when using `--assembly full`.
-   **New Service:** `Faucet`. Bootstrap private network starts a Faucet service in [http://localhost:100/](http://localhost:100/) when using `--assembly full`.
-   Using remote accounts when setting up nodes by default. This improves security by avoiding main account private keys to be exposed in node configuration (like `harvesterSigningPrivateKey`).
-   Removed unnecessary tls related files once certificates are created.
-   Added addresses.yml migration from old formats.
-   Added --upgrade flag to config, compose and start.
-   Fixed api broker name in testnet's api assembly.
-   Images are not pulled by default speeding up bootstrap and avoiding unexpected alpha server upgrades. To pull new images use `--pullImages`.
-   Testnet Long Voting Key V1 and Short Voting Key V2 support.
-   Added `compose` preset support to inject properties into generated docker-compose services.

## [0.2.1] - 30-Oct-2020

**Milestone**: Hippopotamus(0.10.0.3)

| Package          | Version | Link                                                               |
| ---------------- | ------- | ------------------------------------------------------------------ |
| Symbol Bootstrap | v0.2.1  | [symbol-bootstrap](https://www.npmjs.com/package/symbol-bootstrap) |

-   Fixed DB initialization.
-   Added more configurable properties.

## [0.2.0] - 21-Oct-2020

**Milestone**: Hippopotamus(0.10.0.3)

| Package          | Version | Link                                                               |
| ---------------- | ------- | ------------------------------------------------------------------ |
| Symbol Bootstrap | v0.2.0  | [symbol-bootstrap](https://www.npmjs.com/package/symbol-bootstrap) |

-   **[BREAKING CHANGE]** Target folder structure has been changed for scalability. The old target folder needs to be dropped when running this version. Backup the target folder if you need to keep your data!
-   **New Command:** `symbol-bootstrap resetData` cleans the peer data and database without dropping the generated configuration.
-   **New Command:** `symbol-bootstrap healthCheck` tests if the docker compose network is running locally. `--healthCheck` param is allowed in `start` and `run` commands.
-   Allowed `repeat` on a node, a database or a gateway to instantiate them multiple times. This enables you to create large network configurations quickly.
-   Allowed `repeat` in the nemesis block's mosaic list. Harvest currency can be removed with `repeat:0`.
-   Removed preset `light`. Now it's an assembly for the bootstrap preset: `symbol-bootstrap -p bootstrap -a light`.
-   Sink addresses are generated by default.
-   Path properties are now relative folder locations. This improves reusability of the configuration when running the services outside docker compose.
-   Added node type based default configuration simplifying the configuration of nodes in presets.
-   Preset attribute `excludeDockerService: true` allows removing a service from docker-compose.
-   Configurable `trustedHosts` and `localNetworks` in config.
-   Simplified mounted volumes in compose.
-   Allowed multiple databases in compose.
-   Compose's `openPort` now accepts port number.
-   Allowed custom ip address and subnet configuration in compose.
-   Merged `db` and `db-init` services in compose. Now the mongo service knows how to init itself.

## [0.1.1] - 02-Oct-2020

**Milestone**: Hippopotamus(0.10.0.3)

| Package          | Version | Link                                                               |
| ---------------- | ------- | ------------------------------------------------------------------ |
| Symbol Bootstrap | v0.1.1  | [symbol-bootstrap](https://www.npmjs.com/package/symbol-bootstrap) |

-   **New Command:** `symbol-bootstrap link` links the nodes' VRF and Voting keys to an existing network. This simplifies the node registration process to running networks like `testnet`.
-   **New Command:** `symbol-bootstrap report` generates rst and csv files from the configured server properties for documentation. Added `--report` flag to `config` and `start` commands.
-   Fixed default host names in `api` and `peer` in `testnet` preset.
-   The `voting:`, `harvesting:` and `api:` node preset flags define the node's `roles:` setting. There is no need to provide `roles:` attribute anymore.
-   Voting, signing and VRF keys, transactions and tree file are generated and announced when required depending on the node role flags.
-   Added `votingKeyDilution`, `votingKeyStartEpoch` `votingKeyEndEpoch` preset params define to voting key link transaction and tree file.
-   The field `enableDispatcherInputAuditing` is disabled by default saving disk space.
-   Added custom host configuration in docker-compose.
-   Readme and custom preset examples have been improved.
-   Allowing API custom preset object in addition to the file custom yml file.

## [0.1.0] - 26-Sep-2020

**Milestone**: Hippopotamus(0.10.0.3)

| Package          | Version | Link                                                               |
| ---------------- | ------- | ------------------------------------------------------------------ |
| Symbol Bootstrap | v0.1.0  | [symbol-bootstrap](https://www.npmjs.com/package/symbol-bootstrap) |

-   0.10.0.3 catapult server support.
-   2.1.0 rest server support.
-   Improved logging configuration.
-   Allowing custom user when running config time docker images.
-   Renamed param from `--daemon` to `--detached` to keep it in line with docker compose.
-   Added `--service (-s)` to allow starting just one docker service by name.

## [0.0.0] - 14-Sep-2020

**Milestone**: Gorilla.1(0.9.6.4)

| Package          | Version | Link                                                               |
| ---------------- | ------- | ------------------------------------------------------------------ |
| Symbol Bootstrap | v0.0.0  | [symbol-bootstrap](https://www.npmjs.com/package/symbol-bootstrap) |

-   Very first version of the tool!<|MERGE_RESOLUTION|>--- conflicted
+++ resolved
@@ -4,17 +4,7 @@
 
 The changelog format is based on [Keep a Changelog](https://keepachangelog.com/en/1.0.0/).
 
-<<<<<<< HEAD
 ## [1.1.0] - NEXT
-=======
-## [1.0.9] - Sep-15-2021
-
-**Milestone**: Mainnet(1.0.2.0)
-
-- Hot fix `updateVotingKeys` command bug.
-
-## [1.0.8] - Sep-14-2021
->>>>>>> 487cfe0f
 
 **Milestone**: Mainnet(1.0.2.0)
 
@@ -29,6 +19,16 @@
 -   Removed unused `sshpk` service and dependency.
 -   Removed unused `forge` service and dependency.
 -   Changed `stop` command to run `docker-compose stop` instead of `docker-compose down`
+
+## [1.0.9] - Sep-15-2021
+
+**Milestone**: Mainnet(1.0.2.0)
+
+| Package          | Version | Link                                                               |
+| ---------------- | ------- | ------------------------------------------------------------------ |
+| Symbol Bootstrap | v1.0.9  | [symbol-bootstrap](https://www.npmjs.com/package/symbol-bootstrap) |
+
+- Hot fix `updateVotingKeys` command bug.
 
 ## [1.0.8] - Sep-14-2021
 
