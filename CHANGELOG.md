# CHANGELOG

All notable changes to this project will be documented in this file.

The changelog format is based on [Keep a Changelog](https://keepachangelog.com/en/1.0.0/).

## [0.4.2] - Next

**Milestone**: Hippopotamus(0.10.0.5)

| Package          | Version | Link                                                               |
| ---------------- | ------- | ------------------------------------------------------------------ |
| Symbol Bootstrap | v0.4.2  | [symbol-bootstrap](https://www.npmjs.com/package/symbol-bootstrap) |

-   Link command supports for `main` multisig accounts.
-   Supernode enrol command supports for `main` multisig accounts.
-   Storing downloaded artifacts (like agent binary) in the current working dir fixing issue when installing bootstrap as root.
-   Moved voting keys files from ./data to ./userconfig in the target folder.
<<<<<<< HEAD
-   Added Symbol Bootstrap version to generated configuration reports.
=======
-   Renamed command from `supernode` for `enrolSupernode`.
>>>>>>> 2ce0de1b

## [0.4.1] - Jan-19-2020

**Milestone**: Hippopotamus(0.10.0.5)

| Package          | Version | Link                                                               |
| ---------------- | ------- | ------------------------------------------------------------------ |
| Symbol Bootstrap | v0.4.1  | [symbol-bootstrap](https://www.npmjs.com/package/symbol-bootstrap) |

-   Improved --password. It's only required when private keys need to be read.
-   Added `database` service to server and broker `depends_on` compose services.
-   Fixed `link --unlink` command for Voting Key Link transactions.
-   Added multisig account validation to `link` and `supernode` commands.
-   Added `CONTROLLER_PUBLIC_KEY` to Supernode's agent configuration
-   Upgraded Symbol Rest to version 2.3.1.

## [0.4.0] - Jan-14-2020

**Milestone**: Hippopotamus(0.10.0.5)

| Package          | Version | Link                                                               |
| ---------------- | ------- | ------------------------------------------------------------------ |
| Symbol Bootstrap | v0.4.0  | [symbol-bootstrap](https://www.npmjs.com/package/symbol-bootstrap) |

-   **Re track to catapult-server main branch**
-   Compose file version default to 2.4.
-   Fixed mongo memory usage by adding `--wiredTigerCacheSizeGB` limit.
-   Allowing users to exclude custom preset data from a compose service.
-   Basic implementation of supernode program monitoring agent. Supernode Agent installation and supernode enrol command, disabled at present, awaiting full programme implementation, preparatory step.
-   Private key in generated addresses.yml and preset.yml can be encrypted and protected by using --password.
-   Masking 64 hex keys HIDDEN_KEY on log lines.
-   Removed unused Server configuration files in the Rest container. This reduces the risk of exposing config files if the Rest machine gets compromised.

## [0.3.1] - Dec-17-2020

**Milestone**: Hippopotamus(0.10.0.4)

| Package          | Version | Link                                                               |
| ---------------- | ------- | ------------------------------------------------------------------ |
| Symbol Bootstrap | v0.3.1  | [symbol-bootstrap](https://www.npmjs.com/package/symbol-bootstrap) |

-   Allowed Bootstrap to run as sudo/root. NOT RECOMMENDED!
-   Added Chmod 777 permission change to the db data folder when running as sudo/root.
-   Increased Rest's DB connection attempts and retries. This avoids Rest shutting down if the DB creation takes longer.
-   Updated Wallet to latest 0.13.6 release

## [0.3.0] - Dec-15-2020

**Milestone**: Hippopotamus(0.10.0.4)

| Package          | Version | Link                                                               |
| ---------------- | ------- | ------------------------------------------------------------------ |
| Symbol Bootstrap | v0.3.0  | [symbol-bootstrap](https://www.npmjs.com/package/symbol-bootstrap) |

-   **New Service:** `Wallet`. Bootstrap private network starts a Wallet service in [http://localhost:80/](http://localhost:80/) when using `--assembly full`. . **Warning:** This wallet service is for demonstration purposes only.
-   **New Service:** `Explorer`. Bootstrap private network starts an Explorer service in [http://localhost:90/](http://localhost:90/) when using `--assembly full`.
-   **New Service:** `Faucet`. Bootstrap private network starts a Faucet service in [http://localhost:100/](http://localhost:100/) when using `--assembly full`.
-   Using remote accounts when setting up nodes by default. This improves security by avoiding main account private keys to be exposed in node configuration (like `harvesterSigningPrivateKey`).
-   Removed unnecessary tls related files once certificates are created.
-   Added addresses.yml migration from old formats.
-   Added --upgrade flag to config, compose and start.
-   Fixed api broker name in testnet's api assembly.
-   Images are not pulled by default speeding up bootstrap and avoiding unexpected alpha server upgrades. To pull new images use `--pullImages`.
-   Testnet Long Voting Key V1 and Short Voting Key V2 support.
-   Added `compose` preset support to inject properties into generated docker-compose services.

## [0.2.1] - 30-Oct-2020

**Milestone**: Hippopotamus(0.10.0.3)

| Package          | Version | Link                                                               |
| ---------------- | ------- | ------------------------------------------------------------------ |
| Symbol Bootstrap | v0.2.1  | [symbol-bootstrap](https://www.npmjs.com/package/symbol-bootstrap) |

-   Fixed DB initialization.
-   Added more configurable properties.

## [0.2.0] - 21-Oct-2020

**Milestone**: Hippopotamus(0.10.0.3)

| Package          | Version | Link                                                               |
| ---------------- | ------- | ------------------------------------------------------------------ |
| Symbol Bootstrap | v0.2.0  | [symbol-bootstrap](https://www.npmjs.com/package/symbol-bootstrap) |

-   **[BREAKING CHANGE]** Target folder structure has been changed for scalability. The old target folder needs to be dropped when running this version. Backup the target folder if you need to keep your data!
-   **New Command:** `symbol-bootstrap resetData` cleans the peer data and database without dropping the generated configuration.
-   **New Command:** `symbol-bootstrap healthCheck` tests if the docker compose network is running locally. `--healthCheck` param is allowed in `start` and `run` commands.
-   Allowed `repeat` on a node, a database or a gateway to instantiate them multiple times. This enables you to create large network configurations quickly.
-   Allowed `repeat` in the nemesis block's mosaic list. Harvest currency can be removed with `repeat:0`.
-   Removed preset `light`. Now it's an assembly for the bootstrap preset: `symbol-bootstrap -p bootstrap -a light`.
-   Sink addresses are generated by default.
-   Path properties are now relative folder locations. This improves reusability of the configuration when running the services outside docker compose.
-   Added node type based default configuration simplifying the configuration of nodes in presets.
-   Preset attribute `excludeDockerService: true` allows removing a service from docker-compose.
-   Configurable `trustedHosts` and `localNetworks` in config.
-   Simplified mounted volumes in compose.
-   Allowed multiple databases in compose.
-   Compose's `openPort` now accepts port number.
-   Allowed custom ip address and subnet configuration in compose.
-   Merged `db` and `db-init` services in compose. Now the mongo service knows how to init itself.

## [0.1.1] - 02-Oct-2020

**Milestone**: Hippopotamus(0.10.0.3)

| Package          | Version | Link                                                               |
| ---------------- | ------- | ------------------------------------------------------------------ |
| Symbol Bootstrap | v0.1.1  | [symbol-bootstrap](https://www.npmjs.com/package/symbol-bootstrap) |

-   **New Command:** `symbol-bootstrap link` links the nodes' VRF and Voting keys to an existing network. This simplifies the node registration process to running networks like `testnet`.
-   **New Command:** `symbol-bootstrap report` generates rst and csv files from the configured server properties for documentation. Added `--report` flag to `config` and `start` commands.
-   Fixed default host names in `api` and `peer` in `testnet` preset.
-   The `voting:`, `harvesting:` and `api:` node preset flags define the node's `roles:` setting. There is no need to provide `roles:` attribute anymore.
-   Voting, signing and VRF keys, transactions and tree file are generated and announced when required depending on the node role flags.
-   Added `votingKeyDilution`, `votingKeyStartEpoch` `votingKeyEndEpoch` preset params define to voting key link transaction and tree file.
-   The field `enableDispatcherInputAuditing` is disabled by default saving disk space.
-   Added custom host configuration in docker-compose.
-   Readme and custom preset examples have been improved.
-   Allowing API custom preset object in addition to the file custom yml file.

## [0.1.0] - 26-Sep-2020

**Milestone**: Hippopotamus(0.10.0.3)

| Package          | Version | Link                                                               |
| ---------------- | ------- | ------------------------------------------------------------------ |
| Symbol Bootstrap | v0.1.0  | [symbol-bootstrap](https://www.npmjs.com/package/symbol-bootstrap) |

-   0.10.0.3 catapult server support.
-   2.1.0 rest server support.
-   Improved logging configuration.
-   Allowing custom user when running config time docker images.
-   Renamed param from `--daemon` to `--detached` to keep it in line with docker compose.
-   Added `--service (-s)` to allow starting just one docker service by name.

## [0.0.0] - 14-Sep-2020

**Milestone**: Gorilla.1(0.9.6.4)

| Package          | Version | Link                                                               |
| ---------------- | ------- | ------------------------------------------------------------------ |
| Symbol Bootstrap | v0.0.0  | [symbol-bootstrap](https://www.npmjs.com/package/symbol-bootstrap) |

-   Very first version of the tool!<|MERGE_RESOLUTION|>--- conflicted
+++ resolved
@@ -16,11 +16,8 @@
 -   Supernode enrol command supports for `main` multisig accounts.
 -   Storing downloaded artifacts (like agent binary) in the current working dir fixing issue when installing bootstrap as root.
 -   Moved voting keys files from ./data to ./userconfig in the target folder.
-<<<<<<< HEAD
 -   Added Symbol Bootstrap version to generated configuration reports.
-=======
 -   Renamed command from `supernode` for `enrolSupernode`.
->>>>>>> 2ce0de1b
 
 ## [0.4.1] - Jan-19-2020
 
