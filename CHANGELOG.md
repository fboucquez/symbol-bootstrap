# CHANGELOG

All notable changes to this project will be documented in this file.

The changelog format is based on [Keep a Changelog](https://keepachangelog.com/en/1.0.0/).

## [0.4.5] - NEXT

**Milestone**: Hippopotamus(0.10.0.7)

| Package          | Version | Link                                                               |
| ---------------- | ------- | ------------------------------------------------------------------ |
| Symbol Bootstrap | v0.4.5  | [symbol-bootstrap](https://www.npmjs.com/package/symbol-bootstrap) |

-   Added `privateKeySecurityMode`. It defines which private keys can be encrypted and stored in the `target/addresses.yml`:
<<<<<<< HEAD
    - `ENCRYPT`: All private keys are encrypted and stored in the target's `addresses.yml` file. Bootstrap will have them to be used when required.
    - `PROMPT_MAIN`: Main private keys not stored in the target's `addresses.yml` file. Bootstrap will prompt for the main private key when certificates are generated, or transactions need to be signed in the `link` and `enrolProgram` commands.
    - `PROMPT_ALL`: No private key is stored in the in the target's `addresses.yml` file. Bootstrap will prompt for the private keys when they are required in the different commands.
-   The `preset.yml` doesn't contain any (encrypted) private key anymore. 
-   Certificates are not re-generated if not needed when running `--upgrade`. In this case, Main account Private Key will not be prompted on the `PROMPT` security mode.
-   Voting Key files are not re-generated if not needed when running `--upgrade`. In this case, Voting account Private Key will not be prompted on the `PROMPT_ALL` security mode.
-   Public Keys can be used in custom presets in addition to encrypted Private Keys. If Public Keys are used, Bootstrap will prompt for the private keys when required.
-   Added `encrypt` and `decrypt` commands to encrypt custom preset and decrypt generated `target/addresses.yml` files:
-   The `--upgrade` param can be used to change the server keys without dropping the data.
=======
    - `ENCRYPT`: All private keys are encrypted and stored in the target's `addresses.yml` file. Bootstrap will require a password to operate.
    - `PROMPT_MAIN`: Main private keys are not stored in the target's `addresses.yml` file. Bootstrap will request the main private key when certificates are generated, or transactions need to be signed by the `link` and `enrolProgram` commands.
    - `PROMPT_ALL`: No private keys are stored in the in the target's `addresses.yml` file. Bootstrap will request the private keys when they are required by the different commands.
-   The `preset.yml` doesn't contain any private key anymore, encrypted or otherwise.
-   Certificates are not re-generated if not needed when running `--upgrade`. In this case, the main account private key is not required and will not be requested with the `PROMPT` security modes.
-   Voting key files are not re-generated if not needed when running `--upgrade`. In this case, the voting account private key is not required and will not be requested with the `PROMPT_ALL` security mode.
-   Public keys can be used in custom presets in addition to encrypted private keys. If public keys are used, Bootstrap will prompt for the private keys when required.
-   Added `encrypt` and `decrypt` commands to encrypt custom presets and decrypt generated `target/addresses.yml` files:
>>>>>>> 181de1ee

## [0.4.4] - Feb-24-2021

**Milestone**: Hippopotamus(0.10.0.7)

| Package          | Version | Link                                                               |
| ---------------- | ------- | ------------------------------------------------------------------ |
| Symbol Bootstrap | v0.4.4  | [symbol-bootstrap](https://www.npmjs.com/package/symbol-bootstrap) |

-   Added `--ready` to `link` and `enrolRewardProgram` commands.
-   Fixed how seed is copied to node folders when `--upgrade` and `resetData` are used
-   Moved Reward Program Agent to its own service/container in docker-compose.yml.

## [0.4.3] - Feb-15-2021

**Milestone**: Hippopotamus(0.10.0.7)

| Package          | Version | Link                                                               |
| ---------------- | ------- | ------------------------------------------------------------------ |
| Symbol Bootstrap | v0.4.3  | [symbol-bootstrap](https://www.npmjs.com/package/symbol-bootstrap) |

-   Added Core Dump files when `dockerComposeDebugMode: true`.
-   Added autocomplete support. Try `symbol-bootstrap autocomplete` and follow the instructions (Thanks @44uk).
-   Renamed `supernode` keywords for `rewardProgram` for clarification.  Supernode is a type of Reward Program.
-   Voting is not required to enrol a program.
-   Renamed command from `enrolSupernode` for `enrolRewardProgram`. 
-   Added preset configurable `connectionPoolSize` to the Rest Gateway configuration.
-   Removed Node Key Link transactions from nemesis and `link` command.

## [0.4.2] - Feb-2-2021

**Milestone**: Hippopotamus(0.10.0.6)

| Package          | Version | Link                                                               |
| ---------------- | ------- | ------------------------------------------------------------------ |
| Symbol Bootstrap | v0.4.2  | [symbol-bootstrap](https://www.npmjs.com/package/symbol-bootstrap) |

-   Link command supports for `main` multisig accounts.
-   Supernode enrol command supports for `main` multisig accounts.
-   Storing downloaded artifacts (like agent binary) in the current working dir fixing issue when installing bootstrap as root.
-   Moved voting keys files from ./data to ./userconfig in the target folder.
-   Added Symbol Bootstrap version to generated configuration reports.
-   Renamed command from `supernode` for `enrolSupernode`.

## [0.4.1] - Jan-19-2021

**Milestone**: Hippopotamus(0.10.0.5)

| Package          | Version | Link                                                               |
| ---------------- | ------- | ------------------------------------------------------------------ |
| Symbol Bootstrap | v0.4.1  | [symbol-bootstrap](https://www.npmjs.com/package/symbol-bootstrap) |

-   Improved --password. It's only required when private keys need to be read.
-   Added `database` service to server and broker `depends_on` compose services.
-   Fixed `link --unlink` command for Voting Key Link transactions.
-   Added multisig account validation to `link` and `supernode` commands.
-   Added `CONTROLLER_PUBLIC_KEY` to Supernode's agent configuration
-   Upgraded Symbol Rest to version 2.3.1.

## [0.4.0] - Jan-14-2021

**Milestone**: Hippopotamus(0.10.0.5)

| Package          | Version | Link                                                               |
| ---------------- | ------- | ------------------------------------------------------------------ |
| Symbol Bootstrap | v0.4.0  | [symbol-bootstrap](https://www.npmjs.com/package/symbol-bootstrap) |

-   **Re track to catapult-server main branch**
-   Compose file version default to 2.4.
-   Fixed mongo memory usage by adding `--wiredTigerCacheSizeGB` limit.
-   Allowing users to exclude custom preset data from a compose service.
-   Basic implementation of supernode program monitoring agent. Supernode Agent installation and supernode enrol command, disabled at present, awaiting full programme implementation, preparatory step.
-   Private key in generated addresses.yml and preset.yml can be encrypted and protected by using --password.
-   Masking 64 hex keys HIDDEN_KEY on log lines.
-   Removed unused Server configuration files in the Rest container. This reduces the risk of exposing config files if the Rest machine gets compromised.

## [0.3.1] - Dec-17-2020

**Milestone**: Hippopotamus(0.10.0.4)

| Package          | Version | Link                                                               |
| ---------------- | ------- | ------------------------------------------------------------------ |
| Symbol Bootstrap | v0.3.1  | [symbol-bootstrap](https://www.npmjs.com/package/symbol-bootstrap) |

-   Allowed Bootstrap to run as sudo/root. NOT RECOMMENDED!
-   Added Chmod 777 permission change to the db data folder when running as sudo/root.
-   Increased Rest's DB connection attempts and retries. This avoids Rest shutting down if the DB creation takes longer.
-   Updated Wallet to latest 0.13.6 release

## [0.3.0] - Dec-15-2020

**Milestone**: Hippopotamus(0.10.0.4)

| Package          | Version | Link                                                               |
| ---------------- | ------- | ------------------------------------------------------------------ |
| Symbol Bootstrap | v0.3.0  | [symbol-bootstrap](https://www.npmjs.com/package/symbol-bootstrap) |

-   **New Service:** `Wallet`. Bootstrap private network starts a Wallet service in [http://localhost:80/](http://localhost:80/) when using `--assembly full`. . **Warning:** This wallet service is for demonstration purposes only.
-   **New Service:** `Explorer`. Bootstrap private network starts an Explorer service in [http://localhost:90/](http://localhost:90/) when using `--assembly full`.
-   **New Service:** `Faucet`. Bootstrap private network starts a Faucet service in [http://localhost:100/](http://localhost:100/) when using `--assembly full`.
-   Using remote accounts when setting up nodes by default. This improves security by avoiding main account private keys to be exposed in node configuration (like `harvesterSigningPrivateKey`).
-   Removed unnecessary tls related files once certificates are created.
-   Added addresses.yml migration from old formats.
-   Added --upgrade flag to config, compose and start.
-   Fixed api broker name in testnet's api assembly.
-   Images are not pulled by default speeding up bootstrap and avoiding unexpected alpha server upgrades. To pull new images use `--pullImages`.
-   Testnet Long Voting Key V1 and Short Voting Key V2 support.
-   Added `compose` preset support to inject properties into generated docker-compose services.

## [0.2.1] - 30-Oct-2020

**Milestone**: Hippopotamus(0.10.0.3)

| Package          | Version | Link                                                               |
| ---------------- | ------- | ------------------------------------------------------------------ |
| Symbol Bootstrap | v0.2.1  | [symbol-bootstrap](https://www.npmjs.com/package/symbol-bootstrap) |

-   Fixed DB initialization.
-   Added more configurable properties.

## [0.2.0] - 21-Oct-2020

**Milestone**: Hippopotamus(0.10.0.3)

| Package          | Version | Link                                                               |
| ---------------- | ------- | ------------------------------------------------------------------ |
| Symbol Bootstrap | v0.2.0  | [symbol-bootstrap](https://www.npmjs.com/package/symbol-bootstrap) |

-   **[BREAKING CHANGE]** Target folder structure has been changed for scalability. The old target folder needs to be dropped when running this version. Backup the target folder if you need to keep your data!
-   **New Command:** `symbol-bootstrap resetData` cleans the peer data and database without dropping the generated configuration.
-   **New Command:** `symbol-bootstrap healthCheck` tests if the docker compose network is running locally. `--healthCheck` param is allowed in `start` and `run` commands.
-   Allowed `repeat` on a node, a database or a gateway to instantiate them multiple times. This enables you to create large network configurations quickly.
-   Allowed `repeat` in the nemesis block's mosaic list. Harvest currency can be removed with `repeat:0`.
-   Removed preset `light`. Now it's an assembly for the bootstrap preset: `symbol-bootstrap -p bootstrap -a light`.
-   Sink addresses are generated by default.
-   Path properties are now relative folder locations. This improves reusability of the configuration when running the services outside docker compose.
-   Added node type based default configuration simplifying the configuration of nodes in presets.
-   Preset attribute `excludeDockerService: true` allows removing a service from docker-compose.
-   Configurable `trustedHosts` and `localNetworks` in config.
-   Simplified mounted volumes in compose.
-   Allowed multiple databases in compose.
-   Compose's `openPort` now accepts port number.
-   Allowed custom ip address and subnet configuration in compose.
-   Merged `db` and `db-init` services in compose. Now the mongo service knows how to init itself.

## [0.1.1] - 02-Oct-2020

**Milestone**: Hippopotamus(0.10.0.3)

| Package          | Version | Link                                                               |
| ---------------- | ------- | ------------------------------------------------------------------ |
| Symbol Bootstrap | v0.1.1  | [symbol-bootstrap](https://www.npmjs.com/package/symbol-bootstrap) |

-   **New Command:** `symbol-bootstrap link` links the nodes' VRF and Voting keys to an existing network. This simplifies the node registration process to running networks like `testnet`.
-   **New Command:** `symbol-bootstrap report` generates rst and csv files from the configured server properties for documentation. Added `--report` flag to `config` and `start` commands.
-   Fixed default host names in `api` and `peer` in `testnet` preset.
-   The `voting:`, `harvesting:` and `api:` node preset flags define the node's `roles:` setting. There is no need to provide `roles:` attribute anymore.
-   Voting, signing and VRF keys, transactions and tree file are generated and announced when required depending on the node role flags.
-   Added `votingKeyDilution`, `votingKeyStartEpoch` `votingKeyEndEpoch` preset params define to voting key link transaction and tree file.
-   The field `enableDispatcherInputAuditing` is disabled by default saving disk space.
-   Added custom host configuration in docker-compose.
-   Readme and custom preset examples have been improved.
-   Allowing API custom preset object in addition to the file custom yml file.

## [0.1.0] - 26-Sep-2020

**Milestone**: Hippopotamus(0.10.0.3)

| Package          | Version | Link                                                               |
| ---------------- | ------- | ------------------------------------------------------------------ |
| Symbol Bootstrap | v0.1.0  | [symbol-bootstrap](https://www.npmjs.com/package/symbol-bootstrap) |

-   0.10.0.3 catapult server support.
-   2.1.0 rest server support.
-   Improved logging configuration.
-   Allowing custom user when running config time docker images.
-   Renamed param from `--daemon` to `--detached` to keep it in line with docker compose.
-   Added `--service (-s)` to allow starting just one docker service by name.

## [0.0.0] - 14-Sep-2020

**Milestone**: Gorilla.1(0.9.6.4)

| Package          | Version | Link                                                               |
| ---------------- | ------- | ------------------------------------------------------------------ |
| Symbol Bootstrap | v0.0.0  | [symbol-bootstrap](https://www.npmjs.com/package/symbol-bootstrap) |

-   Very first version of the tool!<|MERGE_RESOLUTION|>--- conflicted
+++ resolved
@@ -13,17 +13,6 @@
 | Symbol Bootstrap | v0.4.5  | [symbol-bootstrap](https://www.npmjs.com/package/symbol-bootstrap) |
 
 -   Added `privateKeySecurityMode`. It defines which private keys can be encrypted and stored in the `target/addresses.yml`:
-<<<<<<< HEAD
-    - `ENCRYPT`: All private keys are encrypted and stored in the target's `addresses.yml` file. Bootstrap will have them to be used when required.
-    - `PROMPT_MAIN`: Main private keys not stored in the target's `addresses.yml` file. Bootstrap will prompt for the main private key when certificates are generated, or transactions need to be signed in the `link` and `enrolProgram` commands.
-    - `PROMPT_ALL`: No private key is stored in the in the target's `addresses.yml` file. Bootstrap will prompt for the private keys when they are required in the different commands.
--   The `preset.yml` doesn't contain any (encrypted) private key anymore. 
--   Certificates are not re-generated if not needed when running `--upgrade`. In this case, Main account Private Key will not be prompted on the `PROMPT` security mode.
--   Voting Key files are not re-generated if not needed when running `--upgrade`. In this case, Voting account Private Key will not be prompted on the `PROMPT_ALL` security mode.
--   Public Keys can be used in custom presets in addition to encrypted Private Keys. If Public Keys are used, Bootstrap will prompt for the private keys when required.
--   Added `encrypt` and `decrypt` commands to encrypt custom preset and decrypt generated `target/addresses.yml` files:
--   The `--upgrade` param can be used to change the server keys without dropping the data.
-=======
     - `ENCRYPT`: All private keys are encrypted and stored in the target's `addresses.yml` file. Bootstrap will require a password to operate.
     - `PROMPT_MAIN`: Main private keys are not stored in the target's `addresses.yml` file. Bootstrap will request the main private key when certificates are generated, or transactions need to be signed by the `link` and `enrolProgram` commands.
     - `PROMPT_ALL`: No private keys are stored in the in the target's `addresses.yml` file. Bootstrap will request the private keys when they are required by the different commands.
@@ -32,7 +21,7 @@
 -   Voting key files are not re-generated if not needed when running `--upgrade`. In this case, the voting account private key is not required and will not be requested with the `PROMPT_ALL` security mode.
 -   Public keys can be used in custom presets in addition to encrypted private keys. If public keys are used, Bootstrap will prompt for the private keys when required.
 -   Added `encrypt` and `decrypt` commands to encrypt custom presets and decrypt generated `target/addresses.yml` files:
->>>>>>> 181de1ee
+-   The `--upgrade` param can be used to change the server keys without dropping the data.
 
 ## [0.4.4] - Feb-24-2021
 
