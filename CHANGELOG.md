--- conflicted
+++ resolved
@@ -12,13 +12,9 @@
 | ---------------- | ------- | ------------------------------------------------------------------ |
 | Symbol Bootstrap | v1.0.1  | [symbol-bootstrap](https://www.npmjs.com/package/symbol-bootstrap) |
 
-<<<<<<< HEAD
 -   Random and limited peer/api list.
--  Custom `votingUnfinalizedBlocksDuration` and `nonVotingUnfinalizedBlocksDuration` preset properties.
-=======
 -   Custom `votingUnfinalizedBlocksDuration` and `nonVotingUnfinalizedBlocksDuration` preset properties.
 -   Agent service is disabled until supernode program resumes. 
->>>>>>> aac9df88
 
 ## [1.0.0] - Mar-16-2021
 
