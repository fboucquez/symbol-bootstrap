/*
 * Copyright 2022 Fernando Boucquez
 *
 * Licensed under the Apache License, Version 2.0 (the "License");
 * you may not use this file except in compliance with the License.
 * You may obtain a copy of the License at
 *
 *     http://www.apache.org/licenses/LICENSE-2.0
 *
 * Unless required by applicable law or agreed to in writing, software
 * distributed under the License is distributed on an "AS IS" BASIS,
 * WITHOUT WARRANTIES OR CONDITIONS OF ANY KIND, either express or implied.
 * See the License for the specific language governing permissions and
 * limitations under the License.
 */

import { expect } from '@oclif/test';
import { deepStrictEqual } from 'assert';
import { promises as fsPromises, readFileSync } from 'fs';
import 'mocha';
import { join } from 'path';
import { Account, NetworkType } from 'symbol-sdk';
import { LoggerFactory, LogType } from '../../src/logger';
import {
    CertificateMetadata,
    CertificateService,
    ConfigLoader,
    Constants,
    DefaultAccountResolver,
    FileSystemService,
    NodeCertificates,
    Preset,
    RenewMode,
    RuntimeService,
    YamlUtils,
} from '../../src/service';

const logger = LoggerFactory.getLogger(LogType.Silent);
const runtimeService = new RuntimeService(logger);
const accountResolver = new DefaultAccountResolver();
const fileSystemService = new FileSystemService(logger);
describe('CertificateService', () => {
    const target = 'target/tests/CertificateService.test';
    const presetData = new ConfigLoader(logger).createPresetData({
        workingDir: Constants.defaultWorkingDir,
        preset: Preset.testnet,
        assembly: 'dual',
        password: 'abc',
    });
    const networkType = NetworkType.TEST_NET;
    const keys: NodeCertificates = {
        main: ConfigLoader.toConfig(
            Account.createFromPrivateKey('E095162875BB1D98CA5E0941670E01C1B0DBDF86DF7B3BEDA4A93635F8E51A03', networkType),
        ),
        transport: ConfigLoader.toConfig(
            Account.createFromPrivateKey('415F253ABF0FB2DFD39D7F409EFA2E88769873CAEB45617313B98657A1476A15', networkType),
        ),
    };
    const randomSerial = '4C87E5C49034B711E2DA38D116366829DA144B\n'.toLowerCase();
    const name = 'test-node';

    it('getCertificates from output', async () => {
        const outputFile = `./test/certificates/output.txt`;
        const output = YamlUtils.loadFileAsText(outputFile);
        const certificates = CertificateService.getCertificates(output);
        deepStrictEqual(certificates, [
            {
                privateKey: '7B63F86AF5E33617C349832012F42FAC0102001A705E4842D0F615B1BA1C98A2',
                publicKey: 'D22DBD053E6913005DE2E59A3907C88CD6AB081B8BC1AC26EE24BDEB09B8BDA2',
            },
            {
                privateKey: '6ED4C590110285572FB60F1F2ADF50F2DF96991B0A72E86241B2D44B4CE7E696',
                publicKey: '5F4F8760D675F6836D4C07576F88B179BFE4471EDFBA4ECD2399C8F1EF02EE71',
            },
        ]);
    });

    async function verifyCertFolder() {
        const files = await fsPromises.readdir(target);
        expect(files).deep.eq(['ca.cert.pem', 'ca.pubkey.pem', 'metadata.yml', 'node.crt.pem', 'node.full.crt.pem', 'node.key.pem']);

        const diffFiles = ['ca.cert.pem', 'node.crt.pem', 'node.full.crt.pem'];

        // Filtering out files that aren't the same
        files
            .filter((f) => diffFiles.indexOf(f) === -1)
            .forEach((f) => {
                expect(readFileSync(join(target, f)), `Different fields: ${f}`).deep.eq(readFileSync(join('test', 'nodeCertificates', f)));
            });
    }

    it('createCertificates', async () => {
        fileSystemService.deleteFolder(target);

<<<<<<< HEAD
        const service = new CertificateService(logger, accountResolver, {
            target: target,
            user: await runtimeService.getDockerUserGroup(),
        });
        await service.run(presetData, name, keys, false, target, randomSerial);
=======
        const service = new CertificateService(logger, { target: target, user: await runtimeService.getDockerUserGroup() });
        await service.run(presetData, name, keys, RenewMode.ONLY_WARNING, target, randomSerial);
>>>>>>> 0431581c

        const expectedMetadata: CertificateMetadata = {
            version: 1,
            transportPublicKey: keys.transport.publicKey,
            mainPublicKey: keys.main.publicKey,
        };
        expect(expectedMetadata).deep.eq(YamlUtils.loadYaml(join(target, 'metadata.yml'), false));
        await verifyCertFolder();
    });

    it('createCertificates expiration warnings', async () => {
        fileSystemService.deleteFolder(target);
        const nodeCertificateExpirationInDays = presetData.nodeCertificateExpirationInDays;
        const caCertificateExpirationInDays = presetData.caCertificateExpirationInDays;

<<<<<<< HEAD
        const service = new CertificateService(logger, accountResolver, {
            target: target,
            user: await runtimeService.getDockerUserGroup(),
        });
        await service.run(presetData, name, keys, false, target, randomSerial);
=======
        const service = new CertificateService(logger, { target: target, user: await runtimeService.getDockerUserGroup() });
        await service.run(presetData, name, keys, RenewMode.ONLY_WARNING, target, randomSerial);
>>>>>>> 0431581c

        async function willExpire(certificateFileName: string, certificateExpirationWarningInDays: number): Promise<boolean> {
            const report = await service.willCertificateExpire(
                presetData.symbolServerImage,
                target,
                certificateFileName,
                certificateExpirationWarningInDays,
            );
            expect(report.expirationDate.endsWith(' GMT')).eq(true);
            return report.willExpire;
        }

        expect(await willExpire(CertificateService.NODE_CERTIFICATE_FILE_NAME, nodeCertificateExpirationInDays - 1)).eq(false);
        expect(await willExpire(CertificateService.NODE_CERTIFICATE_FILE_NAME, nodeCertificateExpirationInDays + 1)).eq(true);
        expect(await willExpire(CertificateService.CA_CERTIFICATE_FILE_NAME, caCertificateExpirationInDays - 1)).eq(false);
        expect(await willExpire(CertificateService.CA_CERTIFICATE_FILE_NAME, caCertificateExpirationInDays + 1)).eq(true);
    });

    it('create and renew certificates', async () => {
        const target = 'target/tests/CertificateService.test';
        fileSystemService.deleteFolder(target);
        const service = new CertificateService(logger, accountResolver, {
            target: target,
            user: await runtimeService.getDockerUserGroup(),
        });
        async function getCertFile(certificateFileName: string): Promise<string> {
            return readFileSync(join(target, certificateFileName), 'utf-8');
        }

        // First time generation
        expect(await service.run({ ...presetData, nodeCertificateExpirationInDays: 10 }, name, keys, RenewMode.WHEN_REQUIRED, target)).eq(
            true,
        );
        await verifyCertFolder();
        const originalCaFile = await getCertFile(CertificateService.CA_CERTIFICATE_FILE_NAME);
        const originalNodeFile = await getCertFile(CertificateService.NODE_CERTIFICATE_FILE_NAME);

        //Renew is not required
        expect(await service.run({ ...presetData, certificateExpirationWarningInDays: 9 }, name, keys, RenewMode.WHEN_REQUIRED, target)).eq(
            false,
        );
        await verifyCertFolder();
        expect(await getCertFile(CertificateService.CA_CERTIFICATE_FILE_NAME)).eq(originalCaFile);
        expect(await getCertFile(CertificateService.NODE_CERTIFICATE_FILE_NAME)).eq(originalNodeFile);

        //Renew is required but not auto-upgrade
        expect(await service.run({ ...presetData, certificateExpirationWarningInDays: 11 }, name, keys, RenewMode.ONLY_WARNING, target)).eq(
            false,
        );
        await verifyCertFolder();
        expect(await getCertFile(CertificateService.CA_CERTIFICATE_FILE_NAME)).eq(originalCaFile);
        expect(await getCertFile(CertificateService.NODE_CERTIFICATE_FILE_NAME)).eq(originalNodeFile);

        //Renew is required and auto-upgrade
        expect(
            await service.run({ ...presetData, certificateExpirationWarningInDays: 11 }, name, keys, RenewMode.WHEN_REQUIRED, target),
        ).eq(true);
        await verifyCertFolder();
        expect(await getCertFile(CertificateService.CA_CERTIFICATE_FILE_NAME)).eq(originalCaFile);
        expect(await getCertFile(CertificateService.NODE_CERTIFICATE_FILE_NAME)).not.eq(originalNodeFile); // Renewed
    });

    it('create and renew certificates always', async () => {
        const target = 'target/tests/CertificateService.test';
        BootstrapUtils.deleteFolder(logger, target);
        const service = new CertificateService(logger, { target: target, user: await runtimeService.getDockerUserGroup() });

        async function getCertFile(certificateFileName: string): Promise<string> {
            return readFileSync(join(target, certificateFileName), 'utf-8');
        }

        // First time generation
        expect(await service.run({ ...presetData }, name, keys, RenewMode.ONLY_WARNING, target)).eq(true);
        await verifyCertFolder();
        const originalCaFile = await getCertFile(CertificateService.CA_CERTIFICATE_FILE_NAME);
        const originalNodeFile = await getCertFile(CertificateService.NODE_CERTIFICATE_FILE_NAME);

        //Renew is not required
        expect(
            await service.run({ ...presetData, certificateExpirationWarningInDays: 50 }, name, keys, RenewMode.WHEN_REQUIRED, target),
        ).eq(false);
        await verifyCertFolder();
        expect(await getCertFile(CertificateService.CA_CERTIFICATE_FILE_NAME)).eq(originalCaFile);
        expect(await getCertFile(CertificateService.NODE_CERTIFICATE_FILE_NAME)).eq(originalNodeFile);

        //Renew is not required but always
        expect(await service.run({ ...presetData, certificateExpirationWarningInDays: 50 }, name, keys, RenewMode.ALWAYS, target)).eq(true);
        await verifyCertFolder();
        expect(await getCertFile(CertificateService.CA_CERTIFICATE_FILE_NAME)).eq(originalCaFile);
        expect(await getCertFile(CertificateService.NODE_CERTIFICATE_FILE_NAME)).not.eq(originalNodeFile); // Renewed
    });
});<|MERGE_RESOLUTION|>--- conflicted
+++ resolved
@@ -92,16 +92,11 @@
     it('createCertificates', async () => {
         fileSystemService.deleteFolder(target);
 
-<<<<<<< HEAD
-        const service = new CertificateService(logger, accountResolver, {
-            target: target,
-            user: await runtimeService.getDockerUserGroup(),
-        });
-        await service.run(presetData, name, keys, false, target, randomSerial);
-=======
-        const service = new CertificateService(logger, { target: target, user: await runtimeService.getDockerUserGroup() });
+        const service = new CertificateService(logger, accountResolver, {
+            target: target,
+            user: await runtimeService.getDockerUserGroup(),
+        });
         await service.run(presetData, name, keys, RenewMode.ONLY_WARNING, target, randomSerial);
->>>>>>> 0431581c
 
         const expectedMetadata: CertificateMetadata = {
             version: 1,
@@ -117,16 +112,11 @@
         const nodeCertificateExpirationInDays = presetData.nodeCertificateExpirationInDays;
         const caCertificateExpirationInDays = presetData.caCertificateExpirationInDays;
 
-<<<<<<< HEAD
-        const service = new CertificateService(logger, accountResolver, {
-            target: target,
-            user: await runtimeService.getDockerUserGroup(),
-        });
-        await service.run(presetData, name, keys, false, target, randomSerial);
-=======
-        const service = new CertificateService(logger, { target: target, user: await runtimeService.getDockerUserGroup() });
+        const service = new CertificateService(logger, accountResolver, {
+            target: target,
+            user: await runtimeService.getDockerUserGroup(),
+        });
         await service.run(presetData, name, keys, RenewMode.ONLY_WARNING, target, randomSerial);
->>>>>>> 0431581c
 
         async function willExpire(certificateFileName: string, certificateExpirationWarningInDays: number): Promise<boolean> {
             const report = await service.willCertificateExpire(
@@ -191,8 +181,11 @@
 
     it('create and renew certificates always', async () => {
         const target = 'target/tests/CertificateService.test';
-        BootstrapUtils.deleteFolder(logger, target);
-        const service = new CertificateService(logger, { target: target, user: await runtimeService.getDockerUserGroup() });
+        fileSystemService.deleteFolder(target);
+        const service = new CertificateService(logger, accountResolver, {
+            target: target,
+            user: await runtimeService.getDockerUserGroup(),
+        });
 
         async function getCertFile(certificateFileName: string): Promise<string> {
             return readFileSync(join(target, certificateFileName), 'utf-8');
