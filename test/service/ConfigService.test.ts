/*
 * Copyright 2020 NEM
 *
 * Licensed under the Apache License, Version 2.0 (the "License");
 * you may not use this file except in compliance with the License.
 * You may obtain a copy of the License at
 *
 *     http://www.apache.org/licenses/LICENSE-2.0
 *
 * Unless required by applicable law or agreed to in writing, software
 * distributed under the License is distributed on an "AS IS" BASIS,
 * WITHOUT WARRANTIES OR CONDITIONS OF ANY KIND, either express or implied.
 * See the License for the specific language governing permissions and
 * limitations under the License.
 */

import { expect } from '@oclif/test';
import 'mocha';
import { LoggerFactory, LogType } from '../../src';
import { ConfigService, CryptoUtils, Preset } from '../../src/service';
const logger = LoggerFactory.getLogger(LogType.Silent);
describe('ConfigService', () => {
<<<<<<< HEAD
    it('ConfigService bootstrap run with optin_preset.yml', async () => {
        await new ConfigService({
=======
    it('ConfigService default run with optin_preset.yml', async () => {
        await new ConfigService(logger, {
>>>>>>> 88085365
            ...ConfigService.defaultParams,
            reset: true,
            preset: Preset.bootstrap,
            target: 'target/tests/ConfigService.test.optin',
            customPreset: './test/optin_preset.yml',
        }).run();
    });

<<<<<<< HEAD
    it('ConfigService bootstrap in custom preset run with override-currency-preset.yml', async () => {
        await new ConfigService({
=======
    it('ConfigService default run with override-currency-preset.yml', async () => {
        await new ConfigService(logger, {
>>>>>>> 88085365
            ...ConfigService.defaultParams,
            reset: true,
            target: 'target/tests/ConfigService.test.custom',
            customPreset: './test/override-currency-preset.yml',
        }).run();
    });

    it('ConfigService testnet assembly', async () => {
        await new ConfigService(logger, {
            ...ConfigService.defaultParams,
            reset: true,
            target: 'target/tests/ConfigService.test.testnet',
            preset: Preset.testnet,
            assembly: 'dual',
        }).run();
    });

    it('ConfigService mainnet assembly', async () => {
        await new ConfigService(logger, {
            ...ConfigService.defaultParams,
            reset: true,
            target: 'target/tests/ConfigService.test.mainnet',
            preset: Preset.mainnet,
            assembly: 'dual',
        }).run();
    });

    it('ConfigService bootstrap default', async () => {
        const configResult = await new ConfigService(logger, {
            ...ConfigService.defaultParams,
            reset: true,
            password: '1111',
            target: 'target/tests/bootstrap',
            preset: Preset.bootstrap,
        }).run();

<<<<<<< HEAD
        expect(configResult.addresses.mosaics?.length).eq(2);
        expect(configResult.addresses.mosaics?.[0]?.accounts.length).eq(5);
        expect(configResult.addresses.mosaics?.[1]?.accounts.length).eq(2);

        const configResultUpgrade = await new ConfigService({
=======
        const configResultUpgrade = await new ConfigService(logger, {
>>>>>>> 88085365
            ...ConfigService.defaultParams,
            upgrade: true,
            password: '1111',
            target: 'target/tests/bootstrap',
            preset: Preset.bootstrap,
        }).run();
        expect(configResult.addresses).deep.eq(configResultUpgrade.addresses);

        expect(CryptoUtils.removePrivateKeys(configResultUpgrade.presetData)).deep.eq(
            CryptoUtils.removePrivateKeys(configResult.presetData),
        );
    });

    it('ConfigService bootstrap repeat', async () => {
        const configResult = await new ConfigService(logger, {
            ...ConfigService.defaultParams,
            reset: true,
            target: 'target/tests/ConfigService.bootstrap.repeat',
            preset: Preset.bootstrap,
            customPreset: './test/repeat_preset.yml',
        }).run();

        const assertRepeatedService = (expectedCount: number, services: any[] | undefined) => {
            expect(services!.length).to.be.eq(expectedCount);

            services?.forEach((service) => {
                Object.values(service).forEach((value) => {
                    expect((value + '').indexOf('index'), `'${value}' contains index!`).to.be.eq(-1);
                });
            });
        };

        assertRepeatedService(4, configResult.presetData.databases);
        assertRepeatedService(7, configResult.presetData.nodes);
        assertRepeatedService(4, configResult.presetData.gateways);
        assertRepeatedService(4, configResult.presetData.databases);
    });
});<|MERGE_RESOLUTION|>--- conflicted
+++ resolved
@@ -20,13 +20,8 @@
 import { ConfigService, CryptoUtils, Preset } from '../../src/service';
 const logger = LoggerFactory.getLogger(LogType.Silent);
 describe('ConfigService', () => {
-<<<<<<< HEAD
     it('ConfigService bootstrap run with optin_preset.yml', async () => {
-        await new ConfigService({
-=======
-    it('ConfigService default run with optin_preset.yml', async () => {
         await new ConfigService(logger, {
->>>>>>> 88085365
             ...ConfigService.defaultParams,
             reset: true,
             preset: Preset.bootstrap,
@@ -35,13 +30,8 @@
         }).run();
     });
 
-<<<<<<< HEAD
     it('ConfigService bootstrap in custom preset run with override-currency-preset.yml', async () => {
-        await new ConfigService({
-=======
-    it('ConfigService default run with override-currency-preset.yml', async () => {
         await new ConfigService(logger, {
->>>>>>> 88085365
             ...ConfigService.defaultParams,
             reset: true,
             target: 'target/tests/ConfigService.test.custom',
@@ -78,15 +68,11 @@
             preset: Preset.bootstrap,
         }).run();
 
-<<<<<<< HEAD
         expect(configResult.addresses.mosaics?.length).eq(2);
         expect(configResult.addresses.mosaics?.[0]?.accounts.length).eq(5);
         expect(configResult.addresses.mosaics?.[1]?.accounts.length).eq(2);
 
-        const configResultUpgrade = await new ConfigService({
-=======
         const configResultUpgrade = await new ConfigService(logger, {
->>>>>>> 88085365
             ...ConfigService.defaultParams,
             upgrade: true,
             password: '1111',
